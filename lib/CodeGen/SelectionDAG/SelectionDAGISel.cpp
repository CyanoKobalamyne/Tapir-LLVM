--- conflicted
+++ resolved
@@ -646,11 +646,7 @@
   }
 
   if (TLI->hasCopyImplyingStackAdjustment(MF))
-<<<<<<< HEAD
-    MFI->setHasCopyImplyingStackAdjustment(true);
-=======
     MFI.setHasCopyImplyingStackAdjustment(true);
->>>>>>> 7177ff55
 
   // Freeze the set of reserved registers now that MachineFrameInfo has been
   // set up. All the information required by getReservedRegs() should be
