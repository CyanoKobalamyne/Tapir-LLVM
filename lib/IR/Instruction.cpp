//===-- Instruction.cpp - Implement the Instruction class -----------------===//
//
//                     The LLVM Compiler Infrastructure
//
// This file is distributed under the University of Illinois Open Source
// License. See LICENSE.TXT for details.
//
//===----------------------------------------------------------------------===//
//
// This file implements the Instruction class for the IR library.
//
//===----------------------------------------------------------------------===//

#include "llvm/IR/Instruction.h"
#include "llvm/IR/CallSite.h"
#include "llvm/IR/Constants.h"
#include "llvm/IR/Instructions.h"
#include "llvm/IR/Module.h"
#include "llvm/IR/Operator.h"
#include "llvm/IR/Type.h"
using namespace llvm;

Instruction::Instruction(Type *ty, unsigned it, Use *Ops, unsigned NumOps,
                         Instruction *InsertBefore)
  : User(ty, Value::InstructionVal + it, Ops, NumOps), Parent(nullptr) {

  // If requested, insert this instruction into a basic block...
  if (InsertBefore) {
    BasicBlock *BB = InsertBefore->getParent();
    assert(BB && "Instruction to insert before is not in a basic block!");
    BB->getInstList().insert(InsertBefore->getIterator(), this);
  }
}

Instruction::Instruction(Type *ty, unsigned it, Use *Ops, unsigned NumOps,
                         BasicBlock *InsertAtEnd)
  : User(ty, Value::InstructionVal + it, Ops, NumOps), Parent(nullptr) {

  // append this instruction into the basic block
  assert(InsertAtEnd && "Basic block to append to may not be NULL!");
  InsertAtEnd->getInstList().push_back(this);
}


// Out of line virtual method, so the vtable, etc has a home.
Instruction::~Instruction() {
  assert(!Parent && "Instruction still linked in the program!");
  if (hasMetadataHashEntry())
    clearMetadataHashEntries();
}


void Instruction::setParent(BasicBlock *P) {
  Parent = P;
}

const Module *Instruction::getModule() const {
  return getParent()->getModule();
}

Module *Instruction::getModule() {
  return getParent()->getModule();
}

Function *Instruction::getFunction() { return getParent()->getParent(); }

const Function *Instruction::getFunction() const {
  return getParent()->getParent();
}

void Instruction::removeFromParent() {
  getParent()->getInstList().remove(getIterator());
}

iplist<Instruction>::iterator Instruction::eraseFromParent() {
  return getParent()->getInstList().erase(getIterator());
}

/// insertBefore - Insert an unlinked instructions into a basic block
/// immediately before the specified instruction.
void Instruction::insertBefore(Instruction *InsertPos) {
  InsertPos->getParent()->getInstList().insert(InsertPos->getIterator(), this);
}

/// insertAfter - Insert an unlinked instructions into a basic block
/// immediately after the specified instruction.
void Instruction::insertAfter(Instruction *InsertPos) {
  InsertPos->getParent()->getInstList().insertAfter(InsertPos->getIterator(),
                                                    this);
}

/// moveBefore - Unlink this instruction from its current basic block and
/// insert it into the basic block that MovePos lives in, right before
/// MovePos.
void Instruction::moveBefore(Instruction *MovePos) {
  MovePos->getParent()->getInstList().splice(
      MovePos->getIterator(), getParent()->getInstList(), getIterator());
}

/// Set or clear the unsafe-algebra flag on this instruction, which must be an
/// operator which supports this flag. See LangRef.html for the meaning of this
/// flag.
void Instruction::setHasUnsafeAlgebra(bool B) {
  assert(isa<FPMathOperator>(this) && "setting fast-math flag on invalid op");
  cast<FPMathOperator>(this)->setHasUnsafeAlgebra(B);
}

/// Set or clear the NoNaNs flag on this instruction, which must be an operator
/// which supports this flag. See LangRef.html for the meaning of this flag.
void Instruction::setHasNoNaNs(bool B) {
  assert(isa<FPMathOperator>(this) && "setting fast-math flag on invalid op");
  cast<FPMathOperator>(this)->setHasNoNaNs(B);
}

/// Set or clear the no-infs flag on this instruction, which must be an operator
/// which supports this flag. See LangRef.html for the meaning of this flag.
void Instruction::setHasNoInfs(bool B) {
  assert(isa<FPMathOperator>(this) && "setting fast-math flag on invalid op");
  cast<FPMathOperator>(this)->setHasNoInfs(B);
}

/// Set or clear the no-signed-zeros flag on this instruction, which must be an
/// operator which supports this flag. See LangRef.html for the meaning of this
/// flag.
void Instruction::setHasNoSignedZeros(bool B) {
  assert(isa<FPMathOperator>(this) && "setting fast-math flag on invalid op");
  cast<FPMathOperator>(this)->setHasNoSignedZeros(B);
}

/// Set or clear the allow-reciprocal flag on this instruction, which must be an
/// operator which supports this flag. See LangRef.html for the meaning of this
/// flag.
void Instruction::setHasAllowReciprocal(bool B) {
  assert(isa<FPMathOperator>(this) && "setting fast-math flag on invalid op");
  cast<FPMathOperator>(this)->setHasAllowReciprocal(B);
}

/// Convenience function for setting all the fast-math flags on this
/// instruction, which must be an operator which supports these flags. See
/// LangRef.html for the meaning of these flats.
void Instruction::setFastMathFlags(FastMathFlags FMF) {
  assert(isa<FPMathOperator>(this) && "setting fast-math flag on invalid op");
  cast<FPMathOperator>(this)->setFastMathFlags(FMF);
}

void Instruction::copyFastMathFlags(FastMathFlags FMF) {
  assert(isa<FPMathOperator>(this) && "copying fast-math flag on invalid op");
  cast<FPMathOperator>(this)->copyFastMathFlags(FMF);
}

/// Determine whether the unsafe-algebra flag is set.
bool Instruction::hasUnsafeAlgebra() const {
  assert(isa<FPMathOperator>(this) && "getting fast-math flag on invalid op");
  return cast<FPMathOperator>(this)->hasUnsafeAlgebra();
}

/// Determine whether the no-NaNs flag is set.
bool Instruction::hasNoNaNs() const {
  assert(isa<FPMathOperator>(this) && "getting fast-math flag on invalid op");
  return cast<FPMathOperator>(this)->hasNoNaNs();
}

/// Determine whether the no-infs flag is set.
bool Instruction::hasNoInfs() const {
  assert(isa<FPMathOperator>(this) && "getting fast-math flag on invalid op");
  return cast<FPMathOperator>(this)->hasNoInfs();
}

/// Determine whether the no-signed-zeros flag is set.
bool Instruction::hasNoSignedZeros() const {
  assert(isa<FPMathOperator>(this) && "getting fast-math flag on invalid op");
  return cast<FPMathOperator>(this)->hasNoSignedZeros();
}

/// Determine whether the allow-reciprocal flag is set.
bool Instruction::hasAllowReciprocal() const {
  assert(isa<FPMathOperator>(this) && "getting fast-math flag on invalid op");
  return cast<FPMathOperator>(this)->hasAllowReciprocal();
}

/// Convenience function for getting all the fast-math flags, which must be an
/// operator which supports these flags. See LangRef.html for the meaning of
/// these flags.
FastMathFlags Instruction::getFastMathFlags() const {
  assert(isa<FPMathOperator>(this) && "getting fast-math flag on invalid op");
  return cast<FPMathOperator>(this)->getFastMathFlags();
}

/// Copy I's fast-math flags
void Instruction::copyFastMathFlags(const Instruction *I) {
  copyFastMathFlags(I->getFastMathFlags());
}


const char *Instruction::getOpcodeName(unsigned OpCode) {
  switch (OpCode) {
  // Terminators
  case Ret:    return "ret";
  case Br:     return "br";
  case Switch: return "switch";
  case IndirectBr: return "indirectbr";
  case Invoke: return "invoke";
  case Resume: return "resume";
  case Unreachable: return "unreachable";
  case CleanupRet: return "cleanupret";
  case CatchRet: return "catchret";
  case CatchPad: return "catchpad";
<<<<<<< HEAD
  case TerminatePad: return "terminatepad";
  case Detach: return "detach";
  case Reattach: return "reattach";
  case Sync:   return "sync";
=======
  case CatchSwitch: return "catchswitch";
>>>>>>> 8a32dc47

  // Standard binary operators...
  case Add: return "add";
  case FAdd: return "fadd";
  case Sub: return "sub";
  case FSub: return "fsub";
  case Mul: return "mul";
  case FMul: return "fmul";
  case UDiv: return "udiv";
  case SDiv: return "sdiv";
  case FDiv: return "fdiv";
  case URem: return "urem";
  case SRem: return "srem";
  case FRem: return "frem";

  // Logical operators...
  case And: return "and";
  case Or : return "or";
  case Xor: return "xor";

  // Memory instructions...
  case Alloca:        return "alloca";
  case Load:          return "load";
  case Store:         return "store";
  case AtomicCmpXchg: return "cmpxchg";
  case AtomicRMW:     return "atomicrmw";
  case Fence:         return "fence";
  case GetElementPtr: return "getelementptr";

  // Convert instructions...
  case Trunc:         return "trunc";
  case ZExt:          return "zext";
  case SExt:          return "sext";
  case FPTrunc:       return "fptrunc";
  case FPExt:         return "fpext";
  case FPToUI:        return "fptoui";
  case FPToSI:        return "fptosi";
  case UIToFP:        return "uitofp";
  case SIToFP:        return "sitofp";
  case IntToPtr:      return "inttoptr";
  case PtrToInt:      return "ptrtoint";
  case BitCast:       return "bitcast";
  case AddrSpaceCast: return "addrspacecast";

  // Other instructions...
  case ICmp:           return "icmp";
  case FCmp:           return "fcmp";
  case PHI:            return "phi";
  case Select:         return "select";
  case Call:           return "call";
  case Shl:            return "shl";
  case LShr:           return "lshr";
  case AShr:           return "ashr";
  case VAArg:          return "va_arg";
  case ExtractElement: return "extractelement";
  case InsertElement:  return "insertelement";
  case ShuffleVector:  return "shufflevector";
  case ExtractValue:   return "extractvalue";
  case InsertValue:    return "insertvalue";
  case LandingPad:     return "landingpad";
  case CleanupPad:     return "cleanuppad";

  default: return "<Invalid operator> ";
  }
}

/// Return true if both instructions have the same special state
/// This must be kept in sync with lib/Transforms/IPO/MergeFunctions.cpp.
static bool haveSameSpecialState(const Instruction *I1, const Instruction *I2,
                                 bool IgnoreAlignment = false) {
  assert(I1->getOpcode() == I2->getOpcode() &&
         "Can not compare special state of different instructions");

  if (const LoadInst *LI = dyn_cast<LoadInst>(I1))
    return LI->isVolatile() == cast<LoadInst>(I2)->isVolatile() &&
           (LI->getAlignment() == cast<LoadInst>(I2)->getAlignment() ||
            IgnoreAlignment) &&
           LI->getOrdering() == cast<LoadInst>(I2)->getOrdering() &&
           LI->getSynchScope() == cast<LoadInst>(I2)->getSynchScope();
  if (const StoreInst *SI = dyn_cast<StoreInst>(I1))
    return SI->isVolatile() == cast<StoreInst>(I2)->isVolatile() &&
           (SI->getAlignment() == cast<StoreInst>(I2)->getAlignment() ||
            IgnoreAlignment) &&
           SI->getOrdering() == cast<StoreInst>(I2)->getOrdering() &&
           SI->getSynchScope() == cast<StoreInst>(I2)->getSynchScope();
  if (const CmpInst *CI = dyn_cast<CmpInst>(I1))
    return CI->getPredicate() == cast<CmpInst>(I2)->getPredicate();
  if (const CallInst *CI = dyn_cast<CallInst>(I1))
    return CI->isTailCall() == cast<CallInst>(I2)->isTailCall() &&
           CI->getCallingConv() == cast<CallInst>(I2)->getCallingConv() &&
           CI->getAttributes() == cast<CallInst>(I2)->getAttributes() &&
           CI->hasIdenticalOperandBundleSchema(*cast<CallInst>(I2));
  if (const InvokeInst *CI = dyn_cast<InvokeInst>(I1))
    return CI->getCallingConv() == cast<InvokeInst>(I2)->getCallingConv() &&
           CI->getAttributes() == cast<InvokeInst>(I2)->getAttributes() &&
           CI->hasIdenticalOperandBundleSchema(*cast<InvokeInst>(I2));
  if (const InsertValueInst *IVI = dyn_cast<InsertValueInst>(I1))
    return IVI->getIndices() == cast<InsertValueInst>(I2)->getIndices();
  if (const ExtractValueInst *EVI = dyn_cast<ExtractValueInst>(I1))
    return EVI->getIndices() == cast<ExtractValueInst>(I2)->getIndices();
  if (const FenceInst *FI = dyn_cast<FenceInst>(I1))
    return FI->getOrdering() == cast<FenceInst>(I2)->getOrdering() &&
           FI->getSynchScope() == cast<FenceInst>(I2)->getSynchScope();
  if (const AtomicCmpXchgInst *CXI = dyn_cast<AtomicCmpXchgInst>(I1))
    return CXI->isVolatile() == cast<AtomicCmpXchgInst>(I2)->isVolatile() &&
           CXI->isWeak() == cast<AtomicCmpXchgInst>(I2)->isWeak() &&
           CXI->getSuccessOrdering() ==
               cast<AtomicCmpXchgInst>(I2)->getSuccessOrdering() &&
           CXI->getFailureOrdering() ==
               cast<AtomicCmpXchgInst>(I2)->getFailureOrdering() &&
           CXI->getSynchScope() == cast<AtomicCmpXchgInst>(I2)->getSynchScope();
  if (const AtomicRMWInst *RMWI = dyn_cast<AtomicRMWInst>(I1))
    return RMWI->getOperation() == cast<AtomicRMWInst>(I2)->getOperation() &&
           RMWI->isVolatile() == cast<AtomicRMWInst>(I2)->isVolatile() &&
           RMWI->getOrdering() == cast<AtomicRMWInst>(I2)->getOrdering() &&
           RMWI->getSynchScope() == cast<AtomicRMWInst>(I2)->getSynchScope();

  return true;
}

/// isIdenticalTo - Return true if the specified instruction is exactly
/// identical to the current one.  This means that all operands match and any
/// extra information (e.g. load is volatile) agree.
bool Instruction::isIdenticalTo(const Instruction *I) const {
  return isIdenticalToWhenDefined(I) &&
         SubclassOptionalData == I->SubclassOptionalData;
}

/// isIdenticalToWhenDefined - This is like isIdenticalTo, except that it
/// ignores the SubclassOptionalData flags, which specify conditions
/// under which the instruction's result is undefined.
bool Instruction::isIdenticalToWhenDefined(const Instruction *I) const {
  if (getOpcode() != I->getOpcode() ||
      getNumOperands() != I->getNumOperands() ||
      getType() != I->getType())
    return false;

  // If both instructions have no operands, they are identical.
  if (getNumOperands() == 0 && I->getNumOperands() == 0)
    return haveSameSpecialState(this, I);

  // We have two instructions of identical opcode and #operands.  Check to see
  // if all operands are the same.
  if (!std::equal(op_begin(), op_end(), I->op_begin()))
    return false;

  if (const PHINode *thisPHI = dyn_cast<PHINode>(this)) {
    const PHINode *otherPHI = cast<PHINode>(I);
    return std::equal(thisPHI->block_begin(), thisPHI->block_end(),
                      otherPHI->block_begin());
  }

  return haveSameSpecialState(this, I);
}

// isSameOperationAs
// This should be kept in sync with isEquivalentOperation in
// lib/Transforms/IPO/MergeFunctions.cpp.
bool Instruction::isSameOperationAs(const Instruction *I,
                                    unsigned flags) const {
  bool IgnoreAlignment = flags & CompareIgnoringAlignment;
  bool UseScalarTypes  = flags & CompareUsingScalarTypes;

  if (getOpcode() != I->getOpcode() ||
      getNumOperands() != I->getNumOperands() ||
      (UseScalarTypes ?
       getType()->getScalarType() != I->getType()->getScalarType() :
       getType() != I->getType()))
    return false;

  // We have two instructions of identical opcode and #operands.  Check to see
  // if all operands are the same type
  for (unsigned i = 0, e = getNumOperands(); i != e; ++i)
    if (UseScalarTypes ?
        getOperand(i)->getType()->getScalarType() !=
          I->getOperand(i)->getType()->getScalarType() :
        getOperand(i)->getType() != I->getOperand(i)->getType())
      return false;

  return haveSameSpecialState(this, I, IgnoreAlignment);
}

/// isUsedOutsideOfBlock - Return true if there are any uses of I outside of the
/// specified block.  Note that PHI nodes are considered to evaluate their
/// operands in the corresponding predecessor block.
bool Instruction::isUsedOutsideOfBlock(const BasicBlock *BB) const {
  for (const Use &U : uses()) {
    // PHI nodes uses values in the corresponding predecessor block.  For other
    // instructions, just check to see whether the parent of the use matches up.
    const Instruction *I = cast<Instruction>(U.getUser());
    const PHINode *PN = dyn_cast<PHINode>(I);
    if (!PN) {
      if (I->getParent() != BB)
        return true;
      continue;
    }

    if (PN->getIncomingBlock(U) != BB)
      return true;
  }
  return false;
}

/// mayReadFromMemory - Return true if this instruction may read memory.
///
bool Instruction::mayReadFromMemory() const {
  switch (getOpcode()) {
  default: return false;
  case Instruction::VAArg:
  case Instruction::Load:
  case Instruction::Fence: // FIXME: refine definition of mayReadFromMemory
  case Instruction::Sync: // Like Instruction::Fence
  case Instruction::AtomicCmpXchg:
  case Instruction::AtomicRMW:
  case Instruction::CatchPad:
  case Instruction::CatchRet:
    return true;
  case Instruction::Call:
    return !cast<CallInst>(this)->doesNotAccessMemory();
  case Instruction::Invoke:
    return !cast<InvokeInst>(this)->doesNotAccessMemory();
  case Instruction::Store:
    return !cast<StoreInst>(this)->isUnordered();
  }
}

/// mayWriteToMemory - Return true if this instruction may modify memory.
///
bool Instruction::mayWriteToMemory() const {
  switch (getOpcode()) {
  default: return false;
  case Instruction::Fence: // FIXME: refine definition of mayWriteToMemory
  case Instruction::Sync: // Like Instruction::Fence
  case Instruction::Store:
  case Instruction::VAArg:
  case Instruction::AtomicCmpXchg:
  case Instruction::AtomicRMW:
  case Instruction::CatchPad:
  case Instruction::CatchRet:
    return true;
  case Instruction::Call:
    return !cast<CallInst>(this)->onlyReadsMemory();
  case Instruction::Invoke:
    return !cast<InvokeInst>(this)->onlyReadsMemory();
  case Instruction::Load:
    return !cast<LoadInst>(this)->isUnordered();
  }
}

bool Instruction::isAtomic() const {
  switch (getOpcode()) {
  default:
    return false;
  case Instruction::AtomicCmpXchg:
  case Instruction::AtomicRMW:
  case Instruction::Fence:
    return true;
  case Instruction::Load:
    return cast<LoadInst>(this)->getOrdering() != NotAtomic;
  case Instruction::Store:
    return cast<StoreInst>(this)->getOrdering() != NotAtomic;
  }
}

bool Instruction::mayThrow() const {
  if (const CallInst *CI = dyn_cast<CallInst>(this))
    return !CI->doesNotThrow();
  if (const auto *CRI = dyn_cast<CleanupReturnInst>(this))
    return CRI->unwindsToCaller();
  if (const auto *CatchSwitch = dyn_cast<CatchSwitchInst>(this))
    return CatchSwitch->unwindsToCaller();
  return isa<ResumeInst>(this);
}

bool Instruction::mayReturn() const {
  if (const CallInst *CI = dyn_cast<CallInst>(this))
    return !CI->doesNotReturn();
  return true;
}

/// isAssociative - Return true if the instruction is associative:
///
///   Associative operators satisfy:  x op (y op z) === (x op y) op z
///
/// In LLVM, the Add, Mul, And, Or, and Xor operators are associative.
///
bool Instruction::isAssociative(unsigned Opcode) {
  return Opcode == And || Opcode == Or || Opcode == Xor ||
         Opcode == Add || Opcode == Mul;
}

bool Instruction::isAssociative() const {
  unsigned Opcode = getOpcode();
  if (isAssociative(Opcode))
    return true;

  switch (Opcode) {
  case FMul:
  case FAdd:
    return cast<FPMathOperator>(this)->hasUnsafeAlgebra();
  default:
    return false;
  }
}

/// isCommutative - Return true if the instruction is commutative:
///
///   Commutative operators satisfy: (x op y) === (y op x)
///
/// In LLVM, these are the associative operators, plus SetEQ and SetNE, when
/// applied to any type.
///
bool Instruction::isCommutative(unsigned op) {
  switch (op) {
  case Add:
  case FAdd:
  case Mul:
  case FMul:
  case And:
  case Or:
  case Xor:
    return true;
  default:
    return false;
  }
}

/// isIdempotent - Return true if the instruction is idempotent:
///
///   Idempotent operators satisfy:  x op x === x
///
/// In LLVM, the And and Or operators are idempotent.
///
bool Instruction::isIdempotent(unsigned Opcode) {
  return Opcode == And || Opcode == Or;
}

/// isNilpotent - Return true if the instruction is nilpotent:
///
///   Nilpotent operators satisfy:  x op x === Id,
///
///   where Id is the identity for the operator, i.e. a constant such that
///     x op Id === x and Id op x === x for all x.
///
/// In LLVM, the Xor operator is nilpotent.
///
bool Instruction::isNilpotent(unsigned Opcode) {
  return Opcode == Xor;
}

Constant *Instruction::getIdentity() const {
  switch (getOpcode()) {
  case Add:
  case FAdd:
  case Sub:
  case FSub:
    return Constant::getNullValue(getType());
  case Mul:
    return ConstantInt::get(getType(), 1);
  case FMul:
    return ConstantFP::get(getType(), 1.0);
  case And:
    return Constant::getAllOnesValue(getType());
  case Or:
  case Xor:
    return Constant::getNullValue(getType());
  default:
    return nullptr;
  }
}

Instruction *Instruction::cloneImpl() const {
  llvm_unreachable("Subclass of Instruction failed to implement cloneImpl");
}

Instruction *Instruction::clone() const {
  Instruction *New = nullptr;
  switch (getOpcode()) {
  default:
    llvm_unreachable("Unhandled Opcode.");
#define HANDLE_INST(num, opc, clas)                                            \
  case Instruction::opc:                                                       \
    New = cast<clas>(this)->cloneImpl();                                       \
    break;
#include "llvm/IR/Instruction.def"
#undef HANDLE_INST
  }

  New->SubclassOptionalData = SubclassOptionalData;
  if (!hasMetadata())
    return New;

  // Otherwise, enumerate and copy over metadata from the old instruction to the
  // new one.
  SmallVector<std::pair<unsigned, MDNode *>, 4> TheMDs;
  getAllMetadataOtherThanDebugLoc(TheMDs);
  for (const auto &MD : TheMDs)
    New->setMetadata(MD.first, MD.second);

  New->setDebugLoc(getDebugLoc());
  return New;
}<|MERGE_RESOLUTION|>--- conflicted
+++ resolved
@@ -205,14 +205,10 @@
   case CleanupRet: return "cleanupret";
   case CatchRet: return "catchret";
   case CatchPad: return "catchpad";
-<<<<<<< HEAD
-  case TerminatePad: return "terminatepad";
+  case CatchSwitch: return "catchswitch";
   case Detach: return "detach";
   case Reattach: return "reattach";
   case Sync:   return "sync";
-=======
-  case CatchSwitch: return "catchswitch";
->>>>>>> 8a32dc47
 
   // Standard binary operators...
   case Add: return "add";
