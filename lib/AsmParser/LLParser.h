//===-- LLParser.h - Parser Class -------------------------------*- C++ -*-===//
//
//                     The LLVM Compiler Infrastructure
//
// This file is distributed under the University of Illinois Open Source
// License. See LICENSE.TXT for details.
//
//===----------------------------------------------------------------------===//
//
//  This file defines the parser class for .ll files.
//
//===----------------------------------------------------------------------===//

#ifndef LLVM_LIB_ASMPARSER_LLPARSER_H
#define LLVM_LIB_ASMPARSER_LLPARSER_H

#include "LLLexer.h"
#include "llvm/ADT/DenseMap.h"
#include "llvm/ADT/StringMap.h"
#include "llvm/IR/Attributes.h"
#include "llvm/IR/Instructions.h"
#include "llvm/IR/Module.h"
#include "llvm/IR/Operator.h"
#include "llvm/IR/Type.h"
#include "llvm/IR/ValueHandle.h"
#include <map>

namespace llvm {
  class Module;
  class OpaqueType;
  class Function;
  class Value;
  class BasicBlock;
  class Instruction;
  class Constant;
  class GlobalValue;
  class Comdat;
  class MDString;
  class MDNode;
  struct SlotMapping;
  class StructType;

  /// ValID - Represents a reference of a definition of some sort with no type.
  /// There are several cases where we have to parse the value but where the
  /// type can depend on later context.  This may either be a numeric reference
  /// or a symbolic (%var) reference.  This is just a discriminated union.
  struct ValID {
    enum {
      t_LocalID, t_GlobalID,           // ID in UIntVal.
      t_LocalName, t_GlobalName,       // Name in StrVal.
      t_APSInt, t_APFloat,             // Value in APSIntVal/APFloatVal.
      t_Null, t_Undef, t_Zero, t_None, // No value.
      t_EmptyArray,                    // No value:  []
      t_Constant,                      // Value in ConstantVal.
      t_InlineAsm,                     // Value in FTy/StrVal/StrVal2/UIntVal.
      t_ConstantStruct,                // Value in ConstantStructElts.
      t_PackedConstantStruct           // Value in ConstantStructElts.
    } Kind = t_LocalID;

    LLLexer::LocTy Loc;
    unsigned UIntVal;
    FunctionType *FTy = nullptr;
    std::string StrVal, StrVal2;
    APSInt APSIntVal;
    APFloat APFloatVal{0.0};
    Constant *ConstantVal;
    std::unique_ptr<Constant *[]> ConstantStructElts;

    ValID() = default;
    ValID(const ValID &RHS)
        : Kind(RHS.Kind), Loc(RHS.Loc), UIntVal(RHS.UIntVal), FTy(RHS.FTy),
          StrVal(RHS.StrVal), StrVal2(RHS.StrVal2), APSIntVal(RHS.APSIntVal),
          APFloatVal(RHS.APFloatVal), ConstantVal(RHS.ConstantVal) {
      assert(!RHS.ConstantStructElts);
    }

    bool operator<(const ValID &RHS) const {
      if (Kind == t_LocalID || Kind == t_GlobalID)
        return UIntVal < RHS.UIntVal;
      assert((Kind == t_LocalName || Kind == t_GlobalName ||
              Kind == t_ConstantStruct || Kind == t_PackedConstantStruct) &&
             "Ordering not defined for this ValID kind yet");
      return StrVal < RHS.StrVal;
    }
  };

  class LLParser {
  public:
    typedef LLLexer::LocTy LocTy;
  private:
    LLVMContext &Context;
    LLLexer Lex;
    Module *M;
    SlotMapping *Slots;

    // Instruction metadata resolution.  Each instruction can have a list of
    // MDRef info associated with them.
    //
    // The simpler approach of just creating temporary MDNodes and then calling
    // RAUW on them when the definition is processed doesn't work because some
    // instruction metadata kinds, such as dbg, get stored in the IR in an
    // "optimized" format which doesn't participate in the normal value use
    // lists. This means that RAUW doesn't work, even on temporary MDNodes
    // which otherwise support RAUW. Instead, we defer resolving MDNode
    // references until the definitions have been processed.
    struct MDRef {
      SMLoc Loc;
      unsigned MDKind, MDSlot;
    };

    SmallVector<Instruction*, 64> InstsWithTBAATag;

    // Type resolution handling data structures.  The location is set when we
    // have processed a use of the type but not a definition yet.
    StringMap<std::pair<Type*, LocTy> > NamedTypes;
    std::map<unsigned, std::pair<Type*, LocTy> > NumberedTypes;

    std::map<unsigned, TrackingMDNodeRef> NumberedMetadata;
    std::map<unsigned, std::pair<TempMDTuple, LocTy>> ForwardRefMDNodes;

    // Global Value reference information.
    std::map<std::string, std::pair<GlobalValue*, LocTy> > ForwardRefVals;
    std::map<unsigned, std::pair<GlobalValue*, LocTy> > ForwardRefValIDs;
    std::vector<GlobalValue*> NumberedVals;

    // Comdat forward reference information.
    std::map<std::string, LocTy> ForwardRefComdats;

    // References to blockaddress.  The key is the function ValID, the value is
    // a list of references to blocks in that function.
    std::map<ValID, std::map<ValID, GlobalValue *>> ForwardRefBlockAddresses;
    class PerFunctionState;
    /// Reference to per-function state to allow basic blocks to be
    /// forward-referenced by blockaddress instructions within the same
    /// function.
    PerFunctionState *BlockAddressPFS;

    // Attribute builder reference information.
    std::map<Value*, std::vector<unsigned> > ForwardRefAttrGroups;
    std::map<unsigned, AttrBuilder> NumberedAttrBuilders;

  public:
    LLParser(StringRef F, SourceMgr &SM, SMDiagnostic &Err, Module *M,
             SlotMapping *Slots = nullptr)
        : Context(M->getContext()), Lex(F, SM, Err, M->getContext()), M(M),
          Slots(Slots), BlockAddressPFS(nullptr) {}
    bool Run();

    bool parseStandaloneConstantValue(Constant *&C, const SlotMapping *Slots);

    LLVMContext &getContext() { return Context; }

  private:

    bool Error(LocTy L, const Twine &Msg) const {
      return Lex.Error(L, Msg);
    }
    bool TokError(const Twine &Msg) const {
      return Error(Lex.getLoc(), Msg);
    }

    /// Restore the internal name and slot mappings using the mappings that
    /// were created at an earlier parsing stage.
    void restoreParsingState(const SlotMapping *Slots);

    /// GetGlobalVal - Get a value with the specified name or ID, creating a
    /// forward reference record if needed.  This can return null if the value
    /// exists but does not have the right type.
    GlobalValue *GetGlobalVal(const std::string &N, Type *Ty, LocTy Loc);
    GlobalValue *GetGlobalVal(unsigned ID, Type *Ty, LocTy Loc);

    /// Get a Comdat with the specified name, creating a forward reference
    /// record if needed.
    Comdat *getComdat(const std::string &N, LocTy Loc);

    // Helper Routines.
    bool ParseToken(lltok::Kind T, const char *ErrMsg);
    bool EatIfPresent(lltok::Kind T) {
      if (Lex.getKind() != T) return false;
      Lex.Lex();
      return true;
    }

    FastMathFlags EatFastMathFlagsIfPresent() {
      FastMathFlags FMF;
      while (true)
        switch (Lex.getKind()) {
        case lltok::kw_fast: FMF.setUnsafeAlgebra();   Lex.Lex(); continue;
        case lltok::kw_nnan: FMF.setNoNaNs();          Lex.Lex(); continue;
        case lltok::kw_ninf: FMF.setNoInfs();          Lex.Lex(); continue;
        case lltok::kw_nsz:  FMF.setNoSignedZeros();   Lex.Lex(); continue;
        case lltok::kw_arcp: FMF.setAllowReciprocal(); Lex.Lex(); continue;
        default: return FMF;
        }
      return FMF;
    }

    bool ParseOptionalToken(lltok::Kind T, bool &Present,
                            LocTy *Loc = nullptr) {
      if (Lex.getKind() != T) {
        Present = false;
      } else {
        if (Loc)
          *Loc = Lex.getLoc();
        Lex.Lex();
        Present = true;
      }
      return false;
    }
    bool ParseStringConstant(std::string &Result);
    bool ParseUInt32(unsigned &Val);
    bool ParseUInt32(unsigned &Val, LocTy &Loc) {
      Loc = Lex.getLoc();
      return ParseUInt32(Val);
    }
    bool ParseUInt64(uint64_t &Val);
    bool ParseUInt64(uint64_t &Val, LocTy &Loc) {
      Loc = Lex.getLoc();
      return ParseUInt64(Val);
    }

    bool ParseStringAttribute(AttrBuilder &B);

    bool ParseTLSModel(GlobalVariable::ThreadLocalMode &TLM);
    bool ParseOptionalThreadLocal(GlobalVariable::ThreadLocalMode &TLM);
    bool parseOptionalUnnamedAddr(bool &UnnamedAddr) {
      return ParseOptionalToken(lltok::kw_unnamed_addr, UnnamedAddr);
    }
    bool ParseOptionalAddrSpace(unsigned &AddrSpace);
    bool ParseOptionalParamAttrs(AttrBuilder &B);
    bool ParseOptionalReturnAttrs(AttrBuilder &B);
    bool ParseOptionalLinkage(unsigned &Linkage, bool &HasLinkage);
    bool ParseOptionalLinkage(unsigned &Linkage) {
      bool HasLinkage; return ParseOptionalLinkage(Linkage, HasLinkage);
    }
    bool ParseOptionalVisibility(unsigned &Visibility);
    bool ParseOptionalDLLStorageClass(unsigned &DLLStorageClass);
    bool ParseOptionalCallingConv(unsigned &CC);
    bool ParseOptionalAlignment(unsigned &Alignment);
    bool ParseOptionalDerefAttrBytes(lltok::Kind AttrKind, uint64_t &Bytes);
    bool ParseScopeAndOrdering(bool isAtomic, SynchronizationScope &Scope,
                               AtomicOrdering &Ordering);
    bool ParseOrdering(AtomicOrdering &Ordering);
    bool ParseOptionalStackAlignment(unsigned &Alignment);
    bool ParseOptionalCommaAlign(unsigned &Alignment, bool &AteExtraComma);
    bool ParseOptionalCommaInAlloca(bool &IsInAlloca);
    bool ParseIndexList(SmallVectorImpl<unsigned> &Indices,bool &AteExtraComma);
    bool ParseIndexList(SmallVectorImpl<unsigned> &Indices) {
      bool AteExtraComma;
      if (ParseIndexList(Indices, AteExtraComma)) return true;
      if (AteExtraComma)
        return TokError("expected index");
      return false;
    }

    // Top-Level Entities
    bool ParseTopLevelEntities();
    bool ValidateEndOfModule();
    bool ParseTargetDefinition();
    bool ParseModuleAsm();
    bool ParseDepLibs();        // FIXME: Remove in 4.0.
    bool ParseUnnamedType();
    bool ParseNamedType();
    bool ParseDeclare();
    bool ParseDefine();

    bool ParseGlobalType(bool &IsConstant);
    bool ParseUnnamedGlobal();
    bool ParseNamedGlobal();
    bool ParseGlobal(const std::string &Name, LocTy Loc, unsigned Linkage,
                     bool HasLinkage, unsigned Visibility,
                     unsigned DLLStorageClass,
                     GlobalVariable::ThreadLocalMode TLM, bool UnnamedAddr);
    bool ParseAlias(const std::string &Name, LocTy Loc, unsigned Linkage,
                    unsigned Visibility, unsigned DLLStorageClass,
                    GlobalVariable::ThreadLocalMode TLM, bool UnnamedAddr);
    bool parseComdat();
    bool ParseStandaloneMetadata();
    bool ParseNamedMetadata();
    bool ParseMDString(MDString *&Result);
    bool ParseMDNodeID(MDNode *&Result);
    bool ParseUnnamedAttrGrp();
    bool ParseFnAttributeValuePairs(AttrBuilder &B,
                                    std::vector<unsigned> &FwdRefAttrGrps,
                                    bool inAttrGrp, LocTy &BuiltinLoc);

    // Type Parsing.
    bool ParseType(Type *&Result, const Twine &Msg, bool AllowVoid = false);
    bool ParseType(Type *&Result, bool AllowVoid = false) {
      return ParseType(Result, "expected type", AllowVoid);
    }
    bool ParseType(Type *&Result, const Twine &Msg, LocTy &Loc,
                   bool AllowVoid = false) {
      Loc = Lex.getLoc();
      return ParseType(Result, Msg, AllowVoid);
    }
    bool ParseType(Type *&Result, LocTy &Loc, bool AllowVoid = false) {
      Loc = Lex.getLoc();
      return ParseType(Result, AllowVoid);
    }
    bool ParseAnonStructType(Type *&Result, bool Packed);
    bool ParseStructBody(SmallVectorImpl<Type*> &Body);
    bool ParseStructDefinition(SMLoc TypeLoc, StringRef Name,
                               std::pair<Type*, LocTy> &Entry,
                               Type *&ResultTy);

    bool ParseArrayVectorType(Type *&Result, bool isVector);
    bool ParseFunctionType(Type *&Result);

    // Function Semantic Analysis.
    class PerFunctionState {
      LLParser &P;
      Function &F;
      std::map<std::string, std::pair<Value*, LocTy> > ForwardRefVals;
      std::map<unsigned, std::pair<Value*, LocTy> > ForwardRefValIDs;
      std::vector<Value*> NumberedVals;

      /// FunctionNumber - If this is an unnamed function, this is the slot
      /// number of it, otherwise it is -1.
      int FunctionNumber;
    public:
      PerFunctionState(LLParser &p, Function &f, int FunctionNumber);
      ~PerFunctionState();

      Function &getFunction() const { return F; }

      bool FinishFunction();

      /// GetVal - Get a value with the specified name or ID, creating a
      /// forward reference record if needed.  This can return null if the value
      /// exists but does not have the right type.
      Value *GetVal(const std::string &Name, Type *Ty, LocTy Loc);
      Value *GetVal(unsigned ID, Type *Ty, LocTy Loc);

      /// SetInstName - After an instruction is parsed and inserted into its
      /// basic block, this installs its name.
      bool SetInstName(int NameID, const std::string &NameStr, LocTy NameLoc,
                       Instruction *Inst);

      /// GetBB - Get a basic block with the specified name or ID, creating a
      /// forward reference record if needed.  This can return null if the value
      /// is not a BasicBlock.
      BasicBlock *GetBB(const std::string &Name, LocTy Loc);
      BasicBlock *GetBB(unsigned ID, LocTy Loc);

      /// DefineBB - Define the specified basic block, which is either named or
      /// unnamed.  If there is an error, this returns null otherwise it returns
      /// the block being defined.
      BasicBlock *DefineBB(const std::string &Name, LocTy Loc);

      bool resolveForwardRefBlockAddresses();
    };

    bool ConvertValIDToValue(Type *Ty, ValID &ID, Value *&V,
                             PerFunctionState *PFS);

    bool parseConstantValue(Type *Ty, Constant *&C);
    bool ParseValue(Type *Ty, Value *&V, PerFunctionState *PFS);
    bool ParseValue(Type *Ty, Value *&V, PerFunctionState &PFS) {
      return ParseValue(Ty, V, &PFS);
    }

    bool ParseValue(Type *Ty, Value *&V, LocTy &Loc,
                    PerFunctionState &PFS) {
      Loc = Lex.getLoc();
      return ParseValue(Ty, V, &PFS);
    }

    bool ParseTypeAndValue(Value *&V, PerFunctionState *PFS);
    bool ParseTypeAndValue(Value *&V, PerFunctionState &PFS) {
      return ParseTypeAndValue(V, &PFS);
    }
    bool ParseTypeAndValue(Value *&V, LocTy &Loc, PerFunctionState &PFS) {
      Loc = Lex.getLoc();
      return ParseTypeAndValue(V, PFS);
    }
    bool ParseTypeAndBasicBlock(BasicBlock *&BB, LocTy &Loc,
                                PerFunctionState &PFS);
    bool ParseTypeAndBasicBlock(BasicBlock *&BB, PerFunctionState &PFS) {
      LocTy Loc;
      return ParseTypeAndBasicBlock(BB, Loc, PFS);
    }


    struct ParamInfo {
      LocTy Loc;
      Value *V;
      AttributeSet Attrs;
      ParamInfo(LocTy loc, Value *v, AttributeSet attrs)
        : Loc(loc), V(v), Attrs(attrs) {}
    };
    bool ParseParameterList(SmallVectorImpl<ParamInfo> &ArgList,
                            PerFunctionState &PFS,
                            bool IsMustTailCall = false,
                            bool InVarArgsFunc = false);

    bool
    ParseOptionalOperandBundles(SmallVectorImpl<OperandBundleDef> &BundleList,
                                PerFunctionState &PFS);

    bool ParseExceptionArgs(SmallVectorImpl<Value *> &Args,
                            PerFunctionState &PFS);

    // Constant Parsing.
    bool ParseValID(ValID &ID, PerFunctionState *PFS = nullptr);
    bool ParseGlobalValue(Type *Ty, Constant *&V);
    bool ParseGlobalTypeAndValue(Constant *&V);
    bool ParseGlobalValueVector(SmallVectorImpl<Constant *> &Elts);
    bool parseOptionalComdat(StringRef GlobalName, Comdat *&C);
    bool ParseMetadataAsValue(Value *&V, PerFunctionState &PFS);
    bool ParseValueAsMetadata(Metadata *&MD, const Twine &TypeMsg,
                              PerFunctionState *PFS);
    bool ParseMetadata(Metadata *&MD, PerFunctionState *PFS);
    bool ParseMDTuple(MDNode *&MD, bool IsDistinct = false);
    bool ParseMDNode(MDNode *&MD);
    bool ParseMDNodeTail(MDNode *&MD);
    bool ParseMDNodeVector(SmallVectorImpl<Metadata *> &MDs);
    bool ParseMetadataAttachment(unsigned &Kind, MDNode *&MD);
    bool ParseInstructionMetadata(Instruction &Inst);
    bool ParseOptionalFunctionMetadata(Function &F);

    template <class FieldTy>
    bool ParseMDField(LocTy Loc, StringRef Name, FieldTy &Result);
    template <class FieldTy> bool ParseMDField(StringRef Name, FieldTy &Result);
    template <class ParserTy>
    bool ParseMDFieldsImplBody(ParserTy parseField);
    template <class ParserTy>
    bool ParseMDFieldsImpl(ParserTy parseField, LocTy &ClosingLoc);
    bool ParseSpecializedMDNode(MDNode *&N, bool IsDistinct = false);

#define HANDLE_SPECIALIZED_MDNODE_LEAF(CLASS)                                  \
  bool Parse##CLASS(MDNode *&Result, bool IsDistinct);
#include "llvm/IR/Metadata.def"

    // Function Parsing.
    struct ArgInfo {
      LocTy Loc;
      Type *Ty;
      AttributeSet Attrs;
      std::string Name;
      ArgInfo(LocTy L, Type *ty, AttributeSet Attr, const std::string &N)
        : Loc(L), Ty(ty), Attrs(Attr), Name(N) {}
    };
    bool ParseArgumentList(SmallVectorImpl<ArgInfo> &ArgList, bool &isVarArg);
    bool ParseFunctionHeader(Function *&Fn, bool isDefine);
    bool ParseFunctionBody(Function &Fn);
    bool ParseBasicBlock(PerFunctionState &PFS);

    enum TailCallType { TCT_None, TCT_Tail, TCT_MustTail };

    // Instruction Parsing.  Each instruction parsing routine can return with a
    // normal result, an error result, or return having eaten an extra comma.
    enum InstResult { InstNormal = 0, InstError = 1, InstExtraComma = 2 };
    int ParseInstruction(Instruction *&Inst, BasicBlock *BB,
                         PerFunctionState &PFS);
    bool ParseCmpPredicate(unsigned &Pred, unsigned Opc);

    bool ParseRet(Instruction *&Inst, BasicBlock *BB, PerFunctionState &PFS);
    bool ParseBr(Instruction *&Inst, PerFunctionState &PFS);
    bool ParseSwitch(Instruction *&Inst, PerFunctionState &PFS);
    bool ParseIndirectBr(Instruction *&Inst, PerFunctionState &PFS);
    bool ParseInvoke(Instruction *&Inst, PerFunctionState &PFS);
    bool ParseResume(Instruction *&Inst, PerFunctionState &PFS);
    bool ParseCleanupRet(Instruction *&Inst, PerFunctionState &PFS);
    bool ParseCatchRet(Instruction *&Inst, PerFunctionState &PFS);
    bool ParseCatchSwitch(Instruction *&Inst, PerFunctionState &PFS);
    bool ParseCatchPad(Instruction *&Inst, PerFunctionState &PFS);
    bool ParseCleanupPad(Instruction *&Inst, PerFunctionState &PFS);
<<<<<<< HEAD
    bool ParseCatchEndPad(Instruction *&Inst, PerFunctionState &PFS);
    bool ParseCleanupEndPad(Instruction *&Inst, PerFunctionState &PFS);
    bool ParseDetach(Instruction *&Inst, PerFunctionState &PFS);
    bool ParseReattach(Instruction *&Inst, PerFunctionState &PFS);
    bool ParseSync(Instruction *&Inst, PerFunctionState &PFS);
=======
>>>>>>> 8a32dc47

    bool ParseArithmetic(Instruction *&I, PerFunctionState &PFS, unsigned Opc,
                         unsigned OperandType);
    bool ParseLogical(Instruction *&I, PerFunctionState &PFS, unsigned Opc);
    bool ParseCompare(Instruction *&I, PerFunctionState &PFS, unsigned Opc);
    bool ParseCast(Instruction *&I, PerFunctionState &PFS, unsigned Opc);
    bool ParseSelect(Instruction *&I, PerFunctionState &PFS);
    bool ParseVA_Arg(Instruction *&I, PerFunctionState &PFS);
    bool ParseExtractElement(Instruction *&I, PerFunctionState &PFS);
    bool ParseInsertElement(Instruction *&I, PerFunctionState &PFS);
    bool ParseShuffleVector(Instruction *&I, PerFunctionState &PFS);
    int ParsePHI(Instruction *&I, PerFunctionState &PFS);
    bool ParseLandingPad(Instruction *&I, PerFunctionState &PFS);
    bool ParseCall(Instruction *&I, PerFunctionState &PFS,
                   CallInst::TailCallKind IsTail);
    int ParseAlloc(Instruction *&I, PerFunctionState &PFS);
    int ParseLoad(Instruction *&I, PerFunctionState &PFS);
    int ParseStore(Instruction *&I, PerFunctionState &PFS);
    int ParseCmpXchg(Instruction *&I, PerFunctionState &PFS);
    int ParseAtomicRMW(Instruction *&I, PerFunctionState &PFS);
    int ParseFence(Instruction *&I, PerFunctionState &PFS);
    int ParseGetElementPtr(Instruction *&I, PerFunctionState &PFS);
    int ParseExtractValue(Instruction *&I, PerFunctionState &PFS);
    int ParseInsertValue(Instruction *&I, PerFunctionState &PFS);

    // Use-list order directives.
    bool ParseUseListOrder(PerFunctionState *PFS = nullptr);
    bool ParseUseListOrderBB();
    bool ParseUseListOrderIndexes(SmallVectorImpl<unsigned> &Indexes);
    bool sortUseListOrder(Value *V, ArrayRef<unsigned> Indexes, SMLoc Loc);
  };
} // End llvm namespace

#endif<|MERGE_RESOLUTION|>--- conflicted
+++ resolved
@@ -466,14 +466,9 @@
     bool ParseCatchSwitch(Instruction *&Inst, PerFunctionState &PFS);
     bool ParseCatchPad(Instruction *&Inst, PerFunctionState &PFS);
     bool ParseCleanupPad(Instruction *&Inst, PerFunctionState &PFS);
-<<<<<<< HEAD
-    bool ParseCatchEndPad(Instruction *&Inst, PerFunctionState &PFS);
-    bool ParseCleanupEndPad(Instruction *&Inst, PerFunctionState &PFS);
     bool ParseDetach(Instruction *&Inst, PerFunctionState &PFS);
     bool ParseReattach(Instruction *&Inst, PerFunctionState &PFS);
     bool ParseSync(Instruction *&Inst, PerFunctionState &PFS);
-=======
->>>>>>> 8a32dc47
 
     bool ParseArithmetic(Instruction *&I, PerFunctionState &PFS, unsigned Opc,
                          unsigned OperandType);
