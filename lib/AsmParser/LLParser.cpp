--- conflicted
+++ resolved
@@ -4483,10 +4483,7 @@
   default:                    return Error(Loc, "expected instruction opcode");
   // Terminator Instructions.
   case lltok::kw_unreachable: Inst = new UnreachableInst(Context); return false;
-<<<<<<< HEAD
   case lltok::kw_reattach: Inst = new ReattachInst(Context); return false;
-=======
->>>>>>> de195a84
   case lltok::kw_ret:         return ParseRet(Inst, BB, PFS);
   case lltok::kw_br:          return ParseBr(Inst, PFS);
   case lltok::kw_switch:      return ParseSwitch(Inst, PFS);
