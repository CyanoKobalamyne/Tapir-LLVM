//===-- PPCFrameLowering.h - Define frame lowering for PowerPC --*- C++ -*-===//
//
//                     The LLVM Compiler Infrastructure
//
// This file is distributed under the University of Illinois Open Source
// License. See LICENSE.TXT for details.
//
//===----------------------------------------------------------------------===//
//
//
//===----------------------------------------------------------------------===//

#ifndef LLVM_LIB_TARGET_POWERPC_PPCFRAMELOWERING_H
#define LLVM_LIB_TARGET_POWERPC_PPCFRAMELOWERING_H

#include "PPC.h"
#include "llvm/ADT/STLExtras.h"
#include "llvm/Target/TargetFrameLowering.h"
#include "llvm/Target/TargetMachine.h"

namespace llvm {
class PPCSubtarget;

class PPCFrameLowering: public TargetFrameLowering {
  const PPCSubtarget &Subtarget;
  const unsigned ReturnSaveOffset;
  const unsigned TOCSaveOffset;
  const unsigned FramePointerSaveOffset;
  const unsigned LinkageSize;
  const unsigned BasePointerSaveOffset;

  /**
   * \brief Find register[s] that can be used in function prologue and epilogue
   *
   * Find register[s] that can be use as scratch register[s] in function
   * prologue and epilogue to save various registers (Link Register, Base
   * Pointer, etc.). Prefer R0/R12, if available. Otherwise choose whatever
   * register[s] are available.
   *
   * This method will return true if it is able to find enough unique scratch
   * registers (1 or 2 depending on the requirement). If it is unable to find
   * enough available registers in the block, it will return false and set
   * any passed output parameter that corresponds to a required unique register
   * to PPC::NoRegister.
   *
   * \param[in] MBB The machine basic block to find an available register for
   * \param[in] UseAtEnd Specify whether the scratch register will be used at
   *                     the end of the basic block (i.e., will the scratch
   *                     register kill a register defined in the basic block)
   * \param[in] TwoUniqueRegsRequired Specify whether this basic block will
   *                                  require two unique scratch registers.
   * \param[out] SR1 The scratch register to use
   * \param[out] SR2 The second scratch register. If this pointer is not null
   *                 the function will attempt to set it to an available
   *                 register regardless of whether there is a hard requirement
   *                 for two unique scratch registers.
   * \return true if the required number of registers was found.
   *         false if the required number of scratch register weren't available.
   *         If either output parameter refers to a required scratch register
   *         that isn't available, it will be set to an invalid value.
   */
  bool findScratchRegister(MachineBasicBlock *MBB,
                           bool UseAtEnd,
                           bool TwoUniqueRegsRequired = false,
                           unsigned *SR1 = nullptr,
                           unsigned *SR2 = nullptr) const;
  bool twoUniqueScratchRegsRequired(MachineBasicBlock *MBB) const;
<<<<<<< HEAD
=======

  /**
   * \brief Create branch instruction for PPC::TCRETURN* (tail call return)
   *
   * \param[in] MBB that is terminated by PPC::TCRETURN*
   */
  void createTailCallBranchInstr(MachineBasicBlock &MBB) const;
>>>>>>> 7177ff55

public:
  PPCFrameLowering(const PPCSubtarget &STI);

  unsigned determineFrameLayout(MachineFunction &MF,
                                bool UpdateMF = true,
                                bool UseEstimate = false) const;

  /// emitProlog/emitEpilog - These methods insert prolog and epilog code into
  /// the function.
  void emitPrologue(MachineFunction &MF, MachineBasicBlock &MBB) const override;
  void emitEpilogue(MachineFunction &MF, MachineBasicBlock &MBB) const override;

  bool hasFP(const MachineFunction &MF) const override;
  bool needsFP(const MachineFunction &MF) const;
  void replaceFPWithRealFP(MachineFunction &MF) const;

  void determineCalleeSaves(MachineFunction &MF, BitVector &SavedRegs,
                            RegScavenger *RS = nullptr) const override;
  void processFunctionBeforeFrameFinalized(MachineFunction &MF,
                                     RegScavenger *RS = nullptr) const override;
  void addScavengingSpillSlot(MachineFunction &MF, RegScavenger *RS) const;

  bool spillCalleeSavedRegisters(MachineBasicBlock &MBB,
                                 MachineBasicBlock::iterator MI,
                                 const std::vector<CalleeSavedInfo> &CSI,
                                 const TargetRegisterInfo *TRI) const override;

  MachineBasicBlock::iterator
  eliminateCallFramePseudoInstr(MachineFunction &MF, MachineBasicBlock &MBB,
                                MachineBasicBlock::iterator I) const override;

  bool restoreCalleeSavedRegisters(MachineBasicBlock &MBB,
                                  MachineBasicBlock::iterator MI,
                                  const std::vector<CalleeSavedInfo> &CSI,
                                  const TargetRegisterInfo *TRI) const override;

  /// targetHandlesStackFrameRounding - Returns true if the target is
  /// responsible for rounding up the stack frame (probably at emitPrologue
  /// time).
  bool targetHandlesStackFrameRounding() const override { return true; }

  /// getReturnSaveOffset - Return the previous frame offset to save the
  /// return address.
  unsigned getReturnSaveOffset() const { return ReturnSaveOffset; }

  /// getTOCSaveOffset - Return the previous frame offset to save the
  /// TOC register -- 64-bit SVR4 ABI only.
  unsigned getTOCSaveOffset() const { return TOCSaveOffset; }

  /// getFramePointerSaveOffset - Return the previous frame offset to save the
  /// frame pointer.
  unsigned getFramePointerSaveOffset() const { return FramePointerSaveOffset; }

  /// getBasePointerSaveOffset - Return the previous frame offset to save the
  /// base pointer.
  unsigned getBasePointerSaveOffset() const { return BasePointerSaveOffset; }

  /// getLinkageSize - Return the size of the PowerPC ABI linkage area.
  ///
  unsigned getLinkageSize() const { return LinkageSize; }

  const SpillSlot *
  getCalleeSavedSpillSlots(unsigned &NumEntries) const override;

  bool enableShrinkWrapping(const MachineFunction &MF) const override;

  /// Methods used by shrink wrapping to determine if MBB can be used for the
  /// function prologue/epilogue.
  bool canUseAsPrologue(const MachineBasicBlock &MBB) const override;
  bool canUseAsEpilogue(const MachineBasicBlock &MBB) const override;
};
} // End llvm namespace

#endif<|MERGE_RESOLUTION|>--- conflicted
+++ resolved
@@ -65,8 +65,6 @@
                            unsigned *SR1 = nullptr,
                            unsigned *SR2 = nullptr) const;
   bool twoUniqueScratchRegsRequired(MachineBasicBlock *MBB) const;
-<<<<<<< HEAD
-=======
 
   /**
    * \brief Create branch instruction for PPC::TCRETURN* (tail call return)
@@ -74,7 +72,6 @@
    * \param[in] MBB that is terminated by PPC::TCRETURN*
    */
   void createTailCallBranchInstr(MachineBasicBlock &MBB) const;
->>>>>>> 7177ff55
 
 public:
   PPCFrameLowering(const PPCSubtarget &STI);
