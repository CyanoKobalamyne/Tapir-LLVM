//===-- X86AsmBackend.cpp - X86 Assembler Backend -------------------------===//
//
//                     The LLVM Compiler Infrastructure
//
// This file is distributed under the University of Illinois Open Source
// License. See LICENSE.TXT for details.
//
//===----------------------------------------------------------------------===//

#include "MCTargetDesc/X86BaseInfo.h"
#include "MCTargetDesc/X86FixupKinds.h"
#include "llvm/ADT/StringSwitch.h"
#include "llvm/MC/MCAsmBackend.h"
#include "llvm/MC/MCELFObjectWriter.h"
#include "llvm/MC/MCExpr.h"
#include "llvm/MC/MCFixupKindInfo.h"
#include "llvm/MC/MCInst.h"
#include "llvm/MC/MCMachObjectWriter.h"
#include "llvm/MC/MCObjectWriter.h"
#include "llvm/MC/MCRegisterInfo.h"
#include "llvm/MC/MCSectionCOFF.h"
#include "llvm/MC/MCSectionELF.h"
#include "llvm/MC/MCSectionMachO.h"
#include "llvm/MC/MCSubtargetInfo.h"
#include "llvm/Support/ELF.h"
#include "llvm/Support/ErrorHandling.h"
#include "llvm/Support/MachO.h"
#include "llvm/Support/TargetRegistry.h"
#include "llvm/Support/raw_ostream.h"
using namespace llvm;

static unsigned getFixupKindLog2Size(unsigned Kind) {
  switch (Kind) {
  default:
    llvm_unreachable("invalid fixup kind!");
  case FK_PCRel_1:
  case FK_SecRel_1:
  case FK_Data_1:
    return 0;
  case FK_PCRel_2:
  case FK_SecRel_2:
  case FK_Data_2:
    return 1;
  case FK_PCRel_4:
  case X86::reloc_riprel_4byte:
  case X86::reloc_riprel_4byte_relax:
  case X86::reloc_riprel_4byte_relax_rex:
  case X86::reloc_riprel_4byte_movq_load:
  case X86::reloc_signed_4byte:
  case X86::reloc_signed_4byte_relax:
  case X86::reloc_global_offset_table:
  case FK_SecRel_4:
  case FK_Data_4:
    return 2;
  case FK_PCRel_8:
  case FK_SecRel_8:
  case FK_Data_8:
  case X86::reloc_global_offset_table8:
    return 3;
  }
}

namespace {

class X86ELFObjectWriter : public MCELFObjectTargetWriter {
public:
  X86ELFObjectWriter(bool is64Bit, uint8_t OSABI, uint16_t EMachine,
                     bool HasRelocationAddend, bool foobar)
    : MCELFObjectTargetWriter(is64Bit, OSABI, EMachine, HasRelocationAddend) {}
};

class X86AsmBackend : public MCAsmBackend {
  const StringRef CPU;
  bool HasNopl;
  const uint64_t MaxNopLength;
public:
  X86AsmBackend(const Target &T, StringRef CPU)
<<<<<<< HEAD
      : MCAsmBackend(), CPU(CPU), MaxNopLength(CPU == "slm" ? 7 : 15) {
=======
      : MCAsmBackend(), CPU(CPU),
        MaxNopLength((CPU == "slm" || CPU == "lakemont") ? 7 : 15) {
>>>>>>> 7177ff55
    HasNopl = CPU != "generic" && CPU != "i386" && CPU != "i486" &&
              CPU != "i586" && CPU != "pentium" && CPU != "pentium-mmx" &&
              CPU != "i686" && CPU != "k6" && CPU != "k6-2" && CPU != "k6-3" &&
              CPU != "geode" && CPU != "winchip-c6" && CPU != "winchip2" &&
              CPU != "c3" && CPU != "c3-2";
  }

  unsigned getNumFixupKinds() const override {
    return X86::NumTargetFixupKinds;
  }

  const MCFixupKindInfo &getFixupKindInfo(MCFixupKind Kind) const override {
    const static MCFixupKindInfo Infos[X86::NumTargetFixupKinds] = {
        {"reloc_riprel_4byte", 0, 32, MCFixupKindInfo::FKF_IsPCRel},
        {"reloc_riprel_4byte_movq_load", 0, 32, MCFixupKindInfo::FKF_IsPCRel},
        {"reloc_riprel_4byte_relax", 0, 32, MCFixupKindInfo::FKF_IsPCRel},
        {"reloc_riprel_4byte_relax_rex", 0, 32, MCFixupKindInfo::FKF_IsPCRel},
        {"reloc_signed_4byte", 0, 32, 0},
        {"reloc_signed_4byte_relax", 0, 32, 0},
        {"reloc_global_offset_table", 0, 32, 0},
        {"reloc_global_offset_table8", 0, 64, 0},
    };

    if (Kind < FirstTargetFixupKind)
      return MCAsmBackend::getFixupKindInfo(Kind);

    assert(unsigned(Kind - FirstTargetFixupKind) < getNumFixupKinds() &&
           "Invalid kind!");
    return Infos[Kind - FirstTargetFixupKind];
  }

  void applyFixup(const MCFixup &Fixup, char *Data, unsigned DataSize,
                  uint64_t Value, bool IsPCRel) const override {
    unsigned Size = 1 << getFixupKindLog2Size(Fixup.getKind());

    assert(Fixup.getOffset() + Size <= DataSize &&
           "Invalid fixup offset!");

    // Check that uppper bits are either all zeros or all ones.
    // Specifically ignore overflow/underflow as long as the leakage is
    // limited to the lower bits. This is to remain compatible with
    // other assemblers.
    assert(isIntN(Size * 8 + 1, Value) &&
           "Value does not fit in the Fixup field");

    for (unsigned i = 0; i != Size; ++i)
      Data[Fixup.getOffset() + i] = uint8_t(Value >> (i * 8));
  }

  bool mayNeedRelaxation(const MCInst &Inst) const override;

  bool fixupNeedsRelaxation(const MCFixup &Fixup, uint64_t Value,
                            const MCRelaxableFragment *DF,
                            const MCAsmLayout &Layout) const override;

  void relaxInstruction(const MCInst &Inst, const MCSubtargetInfo &STI,
                        MCInst &Res) const override;

  bool writeNopData(uint64_t Count, MCObjectWriter *OW) const override;
};
} // end anonymous namespace

static unsigned getRelaxedOpcodeBranch(const MCInst &Inst, bool is16BitMode) {
  unsigned Op = Inst.getOpcode();
  switch (Op) {
  default:
    return Op;
  case X86::JAE_1:
    return (is16BitMode) ? X86::JAE_2 : X86::JAE_4;
  case X86::JA_1:
    return (is16BitMode) ? X86::JA_2 : X86::JA_4;
  case X86::JBE_1:
    return (is16BitMode) ? X86::JBE_2 : X86::JBE_4;
  case X86::JB_1:
    return (is16BitMode) ? X86::JB_2 : X86::JB_4;
  case X86::JE_1:
    return (is16BitMode) ? X86::JE_2 : X86::JE_4;
  case X86::JGE_1:
    return (is16BitMode) ? X86::JGE_2 : X86::JGE_4;
  case X86::JG_1:
    return (is16BitMode) ? X86::JG_2 : X86::JG_4;
  case X86::JLE_1:
    return (is16BitMode) ? X86::JLE_2 : X86::JLE_4;
  case X86::JL_1:
    return (is16BitMode) ? X86::JL_2 : X86::JL_4;
  case X86::JMP_1:
    return (is16BitMode) ? X86::JMP_2 : X86::JMP_4;
  case X86::JNE_1:
    return (is16BitMode) ? X86::JNE_2 : X86::JNE_4;
  case X86::JNO_1:
    return (is16BitMode) ? X86::JNO_2 : X86::JNO_4;
  case X86::JNP_1:
    return (is16BitMode) ? X86::JNP_2 : X86::JNP_4;
  case X86::JNS_1:
    return (is16BitMode) ? X86::JNS_2 : X86::JNS_4;
  case X86::JO_1:
    return (is16BitMode) ? X86::JO_2 : X86::JO_4;
  case X86::JP_1:
    return (is16BitMode) ? X86::JP_2 : X86::JP_4;
  case X86::JS_1:
    return (is16BitMode) ? X86::JS_2 : X86::JS_4;
  }
}

static unsigned getRelaxedOpcodeArith(const MCInst &Inst) {
  unsigned Op = Inst.getOpcode();
  switch (Op) {
  default:
    return Op;

    // IMUL
  case X86::IMUL16rri8: return X86::IMUL16rri;
  case X86::IMUL16rmi8: return X86::IMUL16rmi;
  case X86::IMUL32rri8: return X86::IMUL32rri;
  case X86::IMUL32rmi8: return X86::IMUL32rmi;
  case X86::IMUL64rri8: return X86::IMUL64rri32;
  case X86::IMUL64rmi8: return X86::IMUL64rmi32;

    // AND
  case X86::AND16ri8: return X86::AND16ri;
  case X86::AND16mi8: return X86::AND16mi;
  case X86::AND32ri8: return X86::AND32ri;
  case X86::AND32mi8: return X86::AND32mi;
  case X86::AND64ri8: return X86::AND64ri32;
  case X86::AND64mi8: return X86::AND64mi32;

    // OR
  case X86::OR16ri8: return X86::OR16ri;
  case X86::OR16mi8: return X86::OR16mi;
  case X86::OR32ri8: return X86::OR32ri;
  case X86::OR32mi8: return X86::OR32mi;
  case X86::OR64ri8: return X86::OR64ri32;
  case X86::OR64mi8: return X86::OR64mi32;

    // XOR
  case X86::XOR16ri8: return X86::XOR16ri;
  case X86::XOR16mi8: return X86::XOR16mi;
  case X86::XOR32ri8: return X86::XOR32ri;
  case X86::XOR32mi8: return X86::XOR32mi;
  case X86::XOR64ri8: return X86::XOR64ri32;
  case X86::XOR64mi8: return X86::XOR64mi32;

    // ADD
  case X86::ADD16ri8: return X86::ADD16ri;
  case X86::ADD16mi8: return X86::ADD16mi;
  case X86::ADD32ri8: return X86::ADD32ri;
  case X86::ADD32mi8: return X86::ADD32mi;
  case X86::ADD64ri8: return X86::ADD64ri32;
  case X86::ADD64mi8: return X86::ADD64mi32;

   // ADC
  case X86::ADC16ri8: return X86::ADC16ri;
  case X86::ADC16mi8: return X86::ADC16mi;
  case X86::ADC32ri8: return X86::ADC32ri;
  case X86::ADC32mi8: return X86::ADC32mi;
  case X86::ADC64ri8: return X86::ADC64ri32;
  case X86::ADC64mi8: return X86::ADC64mi32;

    // SUB
  case X86::SUB16ri8: return X86::SUB16ri;
  case X86::SUB16mi8: return X86::SUB16mi;
  case X86::SUB32ri8: return X86::SUB32ri;
  case X86::SUB32mi8: return X86::SUB32mi;
  case X86::SUB64ri8: return X86::SUB64ri32;
  case X86::SUB64mi8: return X86::SUB64mi32;

   // SBB
  case X86::SBB16ri8: return X86::SBB16ri;
  case X86::SBB16mi8: return X86::SBB16mi;
  case X86::SBB32ri8: return X86::SBB32ri;
  case X86::SBB32mi8: return X86::SBB32mi;
  case X86::SBB64ri8: return X86::SBB64ri32;
  case X86::SBB64mi8: return X86::SBB64mi32;

    // CMP
  case X86::CMP16ri8: return X86::CMP16ri;
  case X86::CMP16mi8: return X86::CMP16mi;
  case X86::CMP32ri8: return X86::CMP32ri;
  case X86::CMP32mi8: return X86::CMP32mi;
  case X86::CMP64ri8: return X86::CMP64ri32;
  case X86::CMP64mi8: return X86::CMP64mi32;

    // PUSH
  case X86::PUSH32i8:  return X86::PUSHi32;
  case X86::PUSH16i8:  return X86::PUSHi16;
  case X86::PUSH64i8:  return X86::PUSH64i32;
  }
}

static unsigned getRelaxedOpcode(const MCInst &Inst, bool is16BitMode) {
  unsigned R = getRelaxedOpcodeArith(Inst);
  if (R != Inst.getOpcode())
    return R;
  return getRelaxedOpcodeBranch(Inst, is16BitMode);
}

bool X86AsmBackend::mayNeedRelaxation(const MCInst &Inst) const {
  // Branches can always be relaxed in either mode.
  if (getRelaxedOpcodeBranch(Inst, false) != Inst.getOpcode())
    return true;

  // Check if this instruction is ever relaxable.
  if (getRelaxedOpcodeArith(Inst) == Inst.getOpcode())
    return false;


  // Check if the relaxable operand has an expression. For the current set of
  // relaxable instructions, the relaxable operand is always the last operand.
  unsigned RelaxableOp = Inst.getNumOperands() - 1;
  if (Inst.getOperand(RelaxableOp).isExpr())
    return true;

  return false;
}

bool X86AsmBackend::fixupNeedsRelaxation(const MCFixup &Fixup,
                                         uint64_t Value,
                                         const MCRelaxableFragment *DF,
                                         const MCAsmLayout &Layout) const {
  // Relax if the value is too big for a (signed) i8.
  return int64_t(Value) != int64_t(int8_t(Value));
}

// FIXME: Can tblgen help at all here to verify there aren't other instructions
// we can relax?
void X86AsmBackend::relaxInstruction(const MCInst &Inst,
                                     const MCSubtargetInfo &STI,
                                     MCInst &Res) const {
  // The only relaxations X86 does is from a 1byte pcrel to a 4byte pcrel.
  bool is16BitMode = STI.getFeatureBits()[X86::Mode16Bit];
  unsigned RelaxedOp = getRelaxedOpcode(Inst, is16BitMode);

  if (RelaxedOp == Inst.getOpcode()) {
    SmallString<256> Tmp;
    raw_svector_ostream OS(Tmp);
    Inst.dump_pretty(OS);
    OS << "\n";
    report_fatal_error("unexpected instruction to relax: " + OS.str());
  }

  Res = Inst;
  Res.setOpcode(RelaxedOp);
}

/// \brief Write a sequence of optimal nops to the output, covering \p Count
/// bytes.
/// \return - true on success, false on failure
bool X86AsmBackend::writeNopData(uint64_t Count, MCObjectWriter *OW) const {
  static const uint8_t Nops[10][10] = {
    // nop
    {0x90},
    // xchg %ax,%ax
    {0x66, 0x90},
    // nopl (%[re]ax)
    {0x0f, 0x1f, 0x00},
    // nopl 0(%[re]ax)
    {0x0f, 0x1f, 0x40, 0x00},
    // nopl 0(%[re]ax,%[re]ax,1)
    {0x0f, 0x1f, 0x44, 0x00, 0x00},
    // nopw 0(%[re]ax,%[re]ax,1)
    {0x66, 0x0f, 0x1f, 0x44, 0x00, 0x00},
    // nopl 0L(%[re]ax)
    {0x0f, 0x1f, 0x80, 0x00, 0x00, 0x00, 0x00},
    // nopl 0L(%[re]ax,%[re]ax,1)
    {0x0f, 0x1f, 0x84, 0x00, 0x00, 0x00, 0x00, 0x00},
    // nopw 0L(%[re]ax,%[re]ax,1)
    {0x66, 0x0f, 0x1f, 0x84, 0x00, 0x00, 0x00, 0x00, 0x00},
    // nopw %cs:0L(%[re]ax,%[re]ax,1)
    {0x66, 0x2e, 0x0f, 0x1f, 0x84, 0x00, 0x00, 0x00, 0x00, 0x00},
  };

  // This CPU doesn't support long nops. If needed add more.
  // FIXME: Can we get this from the subtarget somehow?
  // FIXME: We could generated something better than plain 0x90.
  if (!HasNopl) {
    for (uint64_t i = 0; i < Count; ++i)
      OW->write8(0x90);
    return true;
  }

  // 15 is the longest single nop instruction.  Emit as many 15-byte nops as
  // needed, then emit a nop of the remaining length.
  do {
    const uint8_t ThisNopLength = (uint8_t) std::min(Count, MaxNopLength);
    const uint8_t Prefixes = ThisNopLength <= 10 ? 0 : ThisNopLength - 10;
    for (uint8_t i = 0; i < Prefixes; i++)
      OW->write8(0x66);
    const uint8_t Rest = ThisNopLength - Prefixes;
    for (uint8_t i = 0; i < Rest; i++)
      OW->write8(Nops[Rest - 1][i]);
    Count -= ThisNopLength;
  } while (Count != 0);

  return true;
}

/* *** */

namespace {

class ELFX86AsmBackend : public X86AsmBackend {
public:
  uint8_t OSABI;
  ELFX86AsmBackend(const Target &T, uint8_t OSABI, StringRef CPU)
      : X86AsmBackend(T, CPU), OSABI(OSABI) {}
};

class ELFX86_32AsmBackend : public ELFX86AsmBackend {
public:
  ELFX86_32AsmBackend(const Target &T, uint8_t OSABI, StringRef CPU)
    : ELFX86AsmBackend(T, OSABI, CPU) {}

  MCObjectWriter *createObjectWriter(raw_pwrite_stream &OS) const override {
    return createX86ELFObjectWriter(OS, /*IsELF64*/ false, OSABI, ELF::EM_386);
  }
};

class ELFX86_X32AsmBackend : public ELFX86AsmBackend {
public:
  ELFX86_X32AsmBackend(const Target &T, uint8_t OSABI, StringRef CPU)
      : ELFX86AsmBackend(T, OSABI, CPU) {}

  MCObjectWriter *createObjectWriter(raw_pwrite_stream &OS) const override {
    return createX86ELFObjectWriter(OS, /*IsELF64*/ false, OSABI,
                                    ELF::EM_X86_64);
  }
};

class ELFX86_IAMCUAsmBackend : public ELFX86AsmBackend {
public:
  ELFX86_IAMCUAsmBackend(const Target &T, uint8_t OSABI, StringRef CPU)
      : ELFX86AsmBackend(T, OSABI, CPU) {}

  MCObjectWriter *createObjectWriter(raw_pwrite_stream &OS) const override {
    return createX86ELFObjectWriter(OS, /*IsELF64*/ false, OSABI,
                                    ELF::EM_IAMCU);
  }
};

class ELFX86_64AsmBackend : public ELFX86AsmBackend {
public:
  ELFX86_64AsmBackend(const Target &T, uint8_t OSABI, StringRef CPU)
    : ELFX86AsmBackend(T, OSABI, CPU) {}

  MCObjectWriter *createObjectWriter(raw_pwrite_stream &OS) const override {
    return createX86ELFObjectWriter(OS, /*IsELF64*/ true, OSABI, ELF::EM_X86_64);
  }
};

class WindowsX86AsmBackend : public X86AsmBackend {
  bool Is64Bit;

public:
  WindowsX86AsmBackend(const Target &T, bool is64Bit, StringRef CPU)
    : X86AsmBackend(T, CPU)
    , Is64Bit(is64Bit) {
  }

  Optional<MCFixupKind> getFixupKind(StringRef Name) const override {
    return StringSwitch<Optional<MCFixupKind>>(Name)
        .Case("dir32", FK_Data_4)
        .Case("secrel32", FK_SecRel_4)
        .Case("secidx", FK_SecRel_2)
        .Default(MCAsmBackend::getFixupKind(Name));
  }

  MCObjectWriter *createObjectWriter(raw_pwrite_stream &OS) const override {
    return createX86WinCOFFObjectWriter(OS, Is64Bit);
  }
};

namespace CU {

  /// Compact unwind encoding values.
  enum CompactUnwindEncodings {
    /// [RE]BP based frame where [RE]BP is pused on the stack immediately after
    /// the return address, then [RE]SP is moved to [RE]BP.
    UNWIND_MODE_BP_FRAME                   = 0x01000000,

    /// A frameless function with a small constant stack size.
    UNWIND_MODE_STACK_IMMD                 = 0x02000000,

    /// A frameless function with a large constant stack size.
    UNWIND_MODE_STACK_IND                  = 0x03000000,

    /// No compact unwind encoding is available.
    UNWIND_MODE_DWARF                      = 0x04000000,

    /// Mask for encoding the frame registers.
    UNWIND_BP_FRAME_REGISTERS              = 0x00007FFF,

    /// Mask for encoding the frameless registers.
    UNWIND_FRAMELESS_STACK_REG_PERMUTATION = 0x000003FF
  };

} // end CU namespace

class DarwinX86AsmBackend : public X86AsmBackend {
  const MCRegisterInfo &MRI;

  /// \brief Number of registers that can be saved in a compact unwind encoding.
  enum { CU_NUM_SAVED_REGS = 6 };

  mutable unsigned SavedRegs[CU_NUM_SAVED_REGS];
  bool Is64Bit;

  unsigned OffsetSize;                   ///< Offset of a "push" instruction.
  unsigned MoveInstrSize;                ///< Size of a "move" instruction.
  unsigned StackDivide;                  ///< Amount to adjust stack size by.
protected:
  /// \brief Size of a "push" instruction for the given register.
  unsigned PushInstrSize(unsigned Reg) const {
    switch (Reg) {
      case X86::EBX:
      case X86::ECX:
      case X86::EDX:
      case X86::EDI:
      case X86::ESI:
      case X86::EBP:
      case X86::RBX:
      case X86::RBP:
        return 1;
      case X86::R12:
      case X86::R13:
      case X86::R14:
      case X86::R15:
        return 2;
    }
    return 1;
  }

  /// \brief Implementation of algorithm to generate the compact unwind encoding
  /// for the CFI instructions.
  uint32_t
  generateCompactUnwindEncodingImpl(ArrayRef<MCCFIInstruction> Instrs) const {
    if (Instrs.empty()) return 0;

    // Reset the saved registers.
    unsigned SavedRegIdx = 0;
    memset(SavedRegs, 0, sizeof(SavedRegs));

    bool HasFP = false;

    // Encode that we are using EBP/RBP as the frame pointer.
    uint32_t CompactUnwindEncoding = 0;

    unsigned SubtractInstrIdx = Is64Bit ? 3 : 2;
    unsigned InstrOffset = 0;
    unsigned StackAdjust = 0;
    unsigned StackSize = 0;
    unsigned PrevStackSize = 0;
    unsigned NumDefCFAOffsets = 0;

    for (unsigned i = 0, e = Instrs.size(); i != e; ++i) {
      const MCCFIInstruction &Inst = Instrs[i];

      switch (Inst.getOperation()) {
      default:
        // Any other CFI directives indicate a frame that we aren't prepared
        // to represent via compact unwind, so just bail out.
        return 0;
      case MCCFIInstruction::OpDefCfaRegister: {
        // Defines a frame pointer. E.g.
        //
        //     movq %rsp, %rbp
        //  L0:
        //     .cfi_def_cfa_register %rbp
        //
        HasFP = true;
        assert(MRI.getLLVMRegNum(Inst.getRegister(), true) ==
               (Is64Bit ? X86::RBP : X86::EBP) && "Invalid frame pointer!");

        // Reset the counts.
        memset(SavedRegs, 0, sizeof(SavedRegs));
        StackAdjust = 0;
        SavedRegIdx = 0;
        InstrOffset += MoveInstrSize;
        break;
      }
      case MCCFIInstruction::OpDefCfaOffset: {
        // Defines a new offset for the CFA. E.g.
        //
        //  With frame:
        //
        //     pushq %rbp
        //  L0:
        //     .cfi_def_cfa_offset 16
        //
        //  Without frame:
        //
        //     subq $72, %rsp
        //  L0:
        //     .cfi_def_cfa_offset 80
        //
        PrevStackSize = StackSize;
        StackSize = std::abs(Inst.getOffset()) / StackDivide;
        ++NumDefCFAOffsets;
        break;
      }
      case MCCFIInstruction::OpOffset: {
        // Defines a "push" of a callee-saved register. E.g.
        //
        //     pushq %r15
        //     pushq %r14
        //     pushq %rbx
        //  L0:
        //     subq $120, %rsp
        //  L1:
        //     .cfi_offset %rbx, -40
        //     .cfi_offset %r14, -32
        //     .cfi_offset %r15, -24
        //
        if (SavedRegIdx == CU_NUM_SAVED_REGS)
          // If there are too many saved registers, we cannot use a compact
          // unwind encoding.
          return CU::UNWIND_MODE_DWARF;

        unsigned Reg = MRI.getLLVMRegNum(Inst.getRegister(), true);
        SavedRegs[SavedRegIdx++] = Reg;
        StackAdjust += OffsetSize;
        InstrOffset += PushInstrSize(Reg);
        break;
      }
      }
    }

    StackAdjust /= StackDivide;

    if (HasFP) {
      if ((StackAdjust & 0xFF) != StackAdjust)
        // Offset was too big for a compact unwind encoding.
        return CU::UNWIND_MODE_DWARF;

      // Get the encoding of the saved registers when we have a frame pointer.
      uint32_t RegEnc = encodeCompactUnwindRegistersWithFrame();
      if (RegEnc == ~0U) return CU::UNWIND_MODE_DWARF;

      CompactUnwindEncoding |= CU::UNWIND_MODE_BP_FRAME;
      CompactUnwindEncoding |= (StackAdjust & 0xFF) << 16;
      CompactUnwindEncoding |= RegEnc & CU::UNWIND_BP_FRAME_REGISTERS;
    } else {
      // If the amount of the stack allocation is the size of a register, then
      // we "push" the RAX/EAX register onto the stack instead of adjusting the
      // stack pointer with a SUB instruction. We don't support the push of the
      // RAX/EAX register with compact unwind. So we check for that situation
      // here.
      if ((NumDefCFAOffsets == SavedRegIdx + 1 &&
           StackSize - PrevStackSize == 1) ||
          (Instrs.size() == 1 && NumDefCFAOffsets == 1 && StackSize == 2))
        return CU::UNWIND_MODE_DWARF;

      SubtractInstrIdx += InstrOffset;
      ++StackAdjust;

      if ((StackSize & 0xFF) == StackSize) {
        // Frameless stack with a small stack size.
        CompactUnwindEncoding |= CU::UNWIND_MODE_STACK_IMMD;

        // Encode the stack size.
        CompactUnwindEncoding |= (StackSize & 0xFF) << 16;
      } else {
        if ((StackAdjust & 0x7) != StackAdjust)
          // The extra stack adjustments are too big for us to handle.
          return CU::UNWIND_MODE_DWARF;

        // Frameless stack with an offset too large for us to encode compactly.
        CompactUnwindEncoding |= CU::UNWIND_MODE_STACK_IND;

        // Encode the offset to the nnnnnn value in the 'subl $nnnnnn, ESP'
        // instruction.
        CompactUnwindEncoding |= (SubtractInstrIdx & 0xFF) << 16;

        // Encode any extra stack stack adjustments (done via push
        // instructions).
        CompactUnwindEncoding |= (StackAdjust & 0x7) << 13;
      }

      // Encode the number of registers saved. (Reverse the list first.)
      std::reverse(&SavedRegs[0], &SavedRegs[SavedRegIdx]);
      CompactUnwindEncoding |= (SavedRegIdx & 0x7) << 10;

      // Get the encoding of the saved registers when we don't have a frame
      // pointer.
      uint32_t RegEnc = encodeCompactUnwindRegistersWithoutFrame(SavedRegIdx);
      if (RegEnc == ~0U) return CU::UNWIND_MODE_DWARF;

      // Encode the register encoding.
      CompactUnwindEncoding |=
        RegEnc & CU::UNWIND_FRAMELESS_STACK_REG_PERMUTATION;
    }

    return CompactUnwindEncoding;
  }

private:
  /// \brief Get the compact unwind number for a given register. The number
  /// corresponds to the enum lists in compact_unwind_encoding.h.
  int getCompactUnwindRegNum(unsigned Reg) const {
    static const MCPhysReg CU32BitRegs[7] = {
      X86::EBX, X86::ECX, X86::EDX, X86::EDI, X86::ESI, X86::EBP, 0
    };
    static const MCPhysReg CU64BitRegs[] = {
      X86::RBX, X86::R12, X86::R13, X86::R14, X86::R15, X86::RBP, 0
    };
    const MCPhysReg *CURegs = Is64Bit ? CU64BitRegs : CU32BitRegs;
    for (int Idx = 1; *CURegs; ++CURegs, ++Idx)
      if (*CURegs == Reg)
        return Idx;

    return -1;
  }

  /// \brief Return the registers encoded for a compact encoding with a frame
  /// pointer.
  uint32_t encodeCompactUnwindRegistersWithFrame() const {
    // Encode the registers in the order they were saved --- 3-bits per
    // register. The list of saved registers is assumed to be in reverse
    // order. The registers are numbered from 1 to CU_NUM_SAVED_REGS.
    uint32_t RegEnc = 0;
    for (int i = 0, Idx = 0; i != CU_NUM_SAVED_REGS; ++i) {
      unsigned Reg = SavedRegs[i];
      if (Reg == 0) break;

      int CURegNum = getCompactUnwindRegNum(Reg);
      if (CURegNum == -1) return ~0U;

      // Encode the 3-bit register number in order, skipping over 3-bits for
      // each register.
      RegEnc |= (CURegNum & 0x7) << (Idx++ * 3);
    }

    assert((RegEnc & 0x3FFFF) == RegEnc &&
           "Invalid compact register encoding!");
    return RegEnc;
  }

  /// \brief Create the permutation encoding used with frameless stacks. It is
  /// passed the number of registers to be saved and an array of the registers
  /// saved.
  uint32_t encodeCompactUnwindRegistersWithoutFrame(unsigned RegCount) const {
    // The saved registers are numbered from 1 to 6. In order to encode the
    // order in which they were saved, we re-number them according to their
    // place in the register order. The re-numbering is relative to the last
    // re-numbered register. E.g., if we have registers {6, 2, 4, 5} saved in
    // that order:
    //
    //    Orig  Re-Num
    //    ----  ------
    //     6       6
    //     2       2
    //     4       3
    //     5       3
    //
    for (unsigned i = 0; i < RegCount; ++i) {
      int CUReg = getCompactUnwindRegNum(SavedRegs[i]);
      if (CUReg == -1) return ~0U;
      SavedRegs[i] = CUReg;
    }

    // Reverse the list.
    std::reverse(&SavedRegs[0], &SavedRegs[CU_NUM_SAVED_REGS]);

    uint32_t RenumRegs[CU_NUM_SAVED_REGS];
    for (unsigned i = CU_NUM_SAVED_REGS - RegCount; i < CU_NUM_SAVED_REGS; ++i){
      unsigned Countless = 0;
      for (unsigned j = CU_NUM_SAVED_REGS - RegCount; j < i; ++j)
        if (SavedRegs[j] < SavedRegs[i])
          ++Countless;

      RenumRegs[i] = SavedRegs[i] - Countless - 1;
    }

    // Take the renumbered values and encode them into a 10-bit number.
    uint32_t permutationEncoding = 0;
    switch (RegCount) {
    case 6:
      permutationEncoding |= 120 * RenumRegs[0] + 24 * RenumRegs[1]
                             + 6 * RenumRegs[2] +  2 * RenumRegs[3]
                             +     RenumRegs[4];
      break;
    case 5:
      permutationEncoding |= 120 * RenumRegs[1] + 24 * RenumRegs[2]
                             + 6 * RenumRegs[3] +  2 * RenumRegs[4]
                             +     RenumRegs[5];
      break;
    case 4:
      permutationEncoding |=  60 * RenumRegs[2] + 12 * RenumRegs[3]
                             + 3 * RenumRegs[4] +      RenumRegs[5];
      break;
    case 3:
      permutationEncoding |=  20 * RenumRegs[3] +  4 * RenumRegs[4]
                             +     RenumRegs[5];
      break;
    case 2:
      permutationEncoding |=   5 * RenumRegs[4] +      RenumRegs[5];
      break;
    case 1:
      permutationEncoding |=       RenumRegs[5];
      break;
    }

    assert((permutationEncoding & 0x3FF) == permutationEncoding &&
           "Invalid compact register encoding!");
    return permutationEncoding;
  }

public:
  DarwinX86AsmBackend(const Target &T, const MCRegisterInfo &MRI, StringRef CPU,
                      bool Is64Bit)
    : X86AsmBackend(T, CPU), MRI(MRI), Is64Bit(Is64Bit) {
    memset(SavedRegs, 0, sizeof(SavedRegs));
    OffsetSize = Is64Bit ? 8 : 4;
    MoveInstrSize = Is64Bit ? 3 : 2;
    StackDivide = Is64Bit ? 8 : 4;
  }
};

class DarwinX86_32AsmBackend : public DarwinX86AsmBackend {
public:
  DarwinX86_32AsmBackend(const Target &T, const MCRegisterInfo &MRI,
                         StringRef CPU)
      : DarwinX86AsmBackend(T, MRI, CPU, false) {}

  MCObjectWriter *createObjectWriter(raw_pwrite_stream &OS) const override {
    return createX86MachObjectWriter(OS, /*Is64Bit=*/false,
                                     MachO::CPU_TYPE_I386,
                                     MachO::CPU_SUBTYPE_I386_ALL);
  }

  /// \brief Generate the compact unwind encoding for the CFI instructions.
  uint32_t generateCompactUnwindEncoding(
                             ArrayRef<MCCFIInstruction> Instrs) const override {
    return generateCompactUnwindEncodingImpl(Instrs);
  }
};

class DarwinX86_64AsmBackend : public DarwinX86AsmBackend {
  const MachO::CPUSubTypeX86 Subtype;
public:
  DarwinX86_64AsmBackend(const Target &T, const MCRegisterInfo &MRI,
                         StringRef CPU, MachO::CPUSubTypeX86 st)
      : DarwinX86AsmBackend(T, MRI, CPU, true), Subtype(st) {}

  MCObjectWriter *createObjectWriter(raw_pwrite_stream &OS) const override {
    return createX86MachObjectWriter(OS, /*Is64Bit=*/true,
                                     MachO::CPU_TYPE_X86_64, Subtype);
  }

  /// \brief Generate the compact unwind encoding for the CFI instructions.
  uint32_t generateCompactUnwindEncoding(
                             ArrayRef<MCCFIInstruction> Instrs) const override {
    return generateCompactUnwindEncodingImpl(Instrs);
  }
};

} // end anonymous namespace

MCAsmBackend *llvm::createX86_32AsmBackend(const Target &T,
                                           const MCRegisterInfo &MRI,
                                           const Triple &TheTriple,
                                           StringRef CPU,
                                           const MCTargetOptions &Options) {
  if (TheTriple.isOSBinFormatMachO())
    return new DarwinX86_32AsmBackend(T, MRI, CPU);

  if (TheTriple.isOSWindows() && TheTriple.isOSBinFormatCOFF())
    return new WindowsX86AsmBackend(T, false, CPU);

  uint8_t OSABI = MCELFObjectTargetWriter::getOSABI(TheTriple.getOS());

  if (TheTriple.isOSIAMCU())
    return new ELFX86_IAMCUAsmBackend(T, OSABI, CPU);

  return new ELFX86_32AsmBackend(T, OSABI, CPU);
}

MCAsmBackend *llvm::createX86_64AsmBackend(const Target &T,
                                           const MCRegisterInfo &MRI,
                                           const Triple &TheTriple,
                                           StringRef CPU,
                                           const MCTargetOptions &Options) {
  if (TheTriple.isOSBinFormatMachO()) {
    MachO::CPUSubTypeX86 CS =
        StringSwitch<MachO::CPUSubTypeX86>(TheTriple.getArchName())
            .Case("x86_64h", MachO::CPU_SUBTYPE_X86_64_H)
            .Default(MachO::CPU_SUBTYPE_X86_64_ALL);
    return new DarwinX86_64AsmBackend(T, MRI, CPU, CS);
  }

  if (TheTriple.isOSWindows() && TheTriple.isOSBinFormatCOFF())
    return new WindowsX86AsmBackend(T, true, CPU);

  uint8_t OSABI = MCELFObjectTargetWriter::getOSABI(TheTriple.getOS());

  if (TheTriple.getEnvironment() == Triple::GNUX32)
    return new ELFX86_X32AsmBackend(T, OSABI, CPU);
  return new ELFX86_64AsmBackend(T, OSABI, CPU);
}<|MERGE_RESOLUTION|>--- conflicted
+++ resolved
@@ -75,12 +75,8 @@
   const uint64_t MaxNopLength;
 public:
   X86AsmBackend(const Target &T, StringRef CPU)
-<<<<<<< HEAD
-      : MCAsmBackend(), CPU(CPU), MaxNopLength(CPU == "slm" ? 7 : 15) {
-=======
       : MCAsmBackend(), CPU(CPU),
         MaxNopLength((CPU == "slm" || CPU == "lakemont") ? 7 : 15) {
->>>>>>> 7177ff55
     HasNopl = CPU != "generic" && CPU != "i386" && CPU != "i486" &&
               CPU != "i586" && CPU != "pentium" && CPU != "pentium-mmx" &&
               CPU != "i686" && CPU != "k6" && CPU != "k6-2" && CPU != "k6-3" &&
