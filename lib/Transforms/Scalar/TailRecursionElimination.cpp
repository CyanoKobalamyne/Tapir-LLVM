--- conflicted
+++ resolved
@@ -78,6 +78,7 @@
 #include "llvm/Support/raw_ostream.h"
 #include "llvm/Transforms/Utils/BasicBlockUtils.h"
 #include "llvm/Transforms/Utils/Local.h"
+#include "llvm/IR/Verifier.h"
 using namespace llvm;
 
 #define DEBUG_TYPE "tailcallelim"
@@ -86,65 +87,7 @@
 STATISTIC(NumRetDuped,   "Number of return duplicated");
 STATISTIC(NumAccumAdded, "Number of accumulators introduced");
 
-<<<<<<< HEAD
-namespace {
-  struct TailCallElim : public FunctionPass {
-    const TargetTransformInfo *TTI;
-
-    static char ID; // Pass identification, replacement for typeid
-    TailCallElim() : FunctionPass(ID) {
-      initializeTailCallElimPass(*PassRegistry::getPassRegistry());
-    }
-
-    void getAnalysisUsage(AnalysisUsage &AU) const override;
-
-    bool runOnFunction(Function &F) override;
-
-  private:
-    bool runTRE(Function &F);
-    bool markTails(Function &F, bool &AllCallsAreTailCalls);
-
-    CallInst *FindTRECandidate(Instruction *I,
-                               bool CannotTailCallElimCallsMarkedTail);
-    bool EliminateRecursiveTailCall(CallInst *CI, ReturnInst *Ret,
-                                    BasicBlock *&OldEntry,
-                                    bool &TailCallsAreMarkedTail,
-                                    SmallVectorImpl<PHINode *> &ArgumentPHIs,
-                                    bool CannotTailCallElimCallsMarkedTail);
-    bool FoldReturnAndProcessPred(BasicBlock *BB,
-                                  ReturnInst *Ret, BasicBlock *&OldEntry,
-                                  bool &TailCallsAreMarkedTail,
-                                  SmallVectorImpl<PHINode *> &ArgumentPHIs,
-                                  bool CannotTailCallElimCallsMarkedTail);
-    bool ProcessReturningBlock(ReturnInst *RI, BasicBlock *&OldEntry,
-                               bool &TailCallsAreMarkedTail,
-                               SmallVectorImpl<PHINode *> &ArgumentPHIs,
-                               bool CannotTailCallElimCallsMarkedTail);
-    bool CanMoveAboveCall(Instruction *I, CallInst *CI);
-    // Value *CanTransformAccumulatorRecursion(Instruction *I, CallInst *CI);
-    bool CanTransformAccumulatorRecursion(Instruction *I, CallInst *CI);
-  };
-}
-
-char TailCallElim::ID = 0;
-INITIALIZE_PASS_BEGIN(TailCallElim, "tailcallelim",
-                      "Tail Call Elimination", false, false)
-INITIALIZE_PASS_DEPENDENCY(TargetTransformInfoWrapperPass)
-INITIALIZE_PASS_END(TailCallElim, "tailcallelim",
-                    "Tail Call Elimination", false, false)
-
-// Public interface to the TailCallElimination pass
-FunctionPass *llvm::createTailCallEliminationPass() {
-  return new TailCallElim();
-}
-
-void TailCallElim::getAnalysisUsage(AnalysisUsage &AU) const {
-  AU.addRequired<TargetTransformInfoWrapperPass>();
-  AU.addPreserved<GlobalsAAWrapperPass>();
-}
-
-=======
->>>>>>> 7177ff55
+
 /// \brief Scan the specified function for alloca instructions.
 /// If it contains any dynamic allocas, returns false.
 static bool canTRE(Function &F) {
@@ -161,97 +104,6 @@
   return true;
 }
 
-<<<<<<< HEAD
-#include "llvm/IR/Verifier.h"
-bool TailCallElim::runOnFunction(Function &F) {
-  if (skipOptnoneFunction(F))
-    return false;
-
-  if (F.getFnAttribute("disable-tail-calls").getValueAsString() == "true")
-    return false;
-
-
-  if (llvm::verifyFunction(F, &llvm::errs())) {
-    F.dump();
-    assert(0);
-  }
-  bool removedSync = false;
-  for (Function::iterator BBI = F.begin(), E = F.end(); BBI != E; /*in loop*/) {
-    BasicBlock *BB = &*BBI++;
-    if (ReturnInst* ret = dyn_cast<ReturnInst>(BB->getTerminator())) {
-      bool canDesync = false;      
-      for (auto& a : *BB) {
-        if (a.mayReadOrWriteMemory()) {
-          canDesync = true; break; 
-        }
-      }
-      if (canDesync) continue;
-
-      SmallVector<BasicBlock *, 32> blocks;
-      for (pred_iterator i = pred_begin(BB), e = pred_end(BB); i != e; ) blocks.push_back(*i++);
-
-      for (auto Pred : blocks) {
-        auto term = Pred->getTerminator();
-        if (isa<SyncInst>(term)) {
-          removedSync = true;
-          term->eraseFromParent();
-          IRBuilder<> build(Pred);
-          build.CreateBr(BB);
-          if (!BB->getFirstNonPHIOrDbg()->isTerminator()) continue; // todo consider removing this need
-          FoldReturnIntoUncondBranch(ret, BB, Pred);
-        } else if(isa<BranchInst>(term) && term->getNumSuccessors()==1) {
-          if (!BB->getFirstNonPHIOrDbg()->isTerminator()) continue; // todo consider removing this need
-          FoldReturnIntoUncondBranch(ret, BB, Pred);
-        }
-      }
-
-      while (auto up = BB->getUniquePredecessor()) { 
-        if(llvm::MergeBlockIntoPredecessor(BB)) { BB = up; BBI = F.begin(); }
-        else break;
-      }
-    }
-    if (llvm::verifyFunction(F, &llvm::errs())) {
-      F.dump();
-      assert(0);
-    }
-  }
-  if (llvm::verifyFunction(F, &llvm::errs())) {
-    F.dump();
-    assert(0);
-  }
-
-  bool AllCallsAreTailCalls = false;
-  bool Modified = markTails(F, AllCallsAreTailCalls);
-  if (AllCallsAreTailCalls)
-    Modified |= runTRE(F);
-
-  if (removedSync) {
-    if (llvm::verifyFunction(F, &llvm::errs())) {
-      F.dump();
-      assert(0);
-    }
-    SmallVector<BasicBlock *, 32> blocks;
-    for (BasicBlock& BB : F) { blocks.push_back(&BB); }
-
-    for (BasicBlock* BB : blocks) {
-      if (ReturnInst *Ret = dyn_cast<ReturnInst>(BB->getTerminator())) {
-        auto tret = BB->splitBasicBlock(Ret);
-        BB->getTerminator()->eraseFromParent();
-        IRBuilder<> build(BB);
-        build.CreateSync(tret);
-      }
-    }
-  }
-
-  if (llvm::verifyFunction(F, &llvm::errs())) {
-    F.dump();
-    assert(0);
-  }
-  return Modified;
-}
-
-=======
->>>>>>> 7177ff55
 namespace {
 struct AllocaDerivedValueTracker {
   // Start at a root value and walk its use-def chain to mark calls that use the
@@ -565,17 +417,8 @@
 /// If the specified instruction can be transformed using accumulator recursion
 /// elimination, return the constant which is the start of the accumulator
 /// value.  Otherwise return null.
-<<<<<<< HEAD
-// Value *TailCallElim::CanTransformAccumulatorRecursion(Instruction *I,
-//                                                       CallInst *CI) {
-bool TailCallElim::CanTransformAccumulatorRecursion(Instruction *I,
-                                                      CallInst *CI) {
-  // if (!I->isAssociative() || !I->isCommutative()) return false;
-  if (!I->isAssociative()) return false;
-=======
 static Value *canTransformAccumulatorRecursion(Instruction *I, CallInst *CI) {
   if (!I->isAssociative() || !I->isCommutative()) return nullptr;
->>>>>>> 7177ff55
   assert(I->getNumOperands() == 2 &&
          "Associative/commutative operations should have 2 args!");
 
@@ -683,30 +526,11 @@
     // is an associative and commutative operation that could be transformed
     // using accumulator recursion elimination.  Check to see if this is the
     // case, and if so, remember the initial accumulator value for later.
-<<<<<<< HEAD
-    // if ((AccumulatorRecursionEliminationInitVal =
-    //          CanTransformAccumulatorRecursion(&*BBI, CI))) {
-    if (CanTransformAccumulatorRecursion(&*BBI, CI)) {
-      if ((*BBI).isCommutative() &&
-          (AccumulatorRecursionEliminationInitVal =
-           getCommonReturnValue(cast<ReturnInst>((*BBI).user_back()), CI))) {
-        // Yes, this is accumulator recursion.  Remember which instruction
-        // accumulates.
-        AccumulatorRecursionInstr = &*BBI;
-      } else if ((AccumulatorRecursionEliminationInitVal =
-                  (*BBI).getIdentity())) {
-        AccumulatorUsingIdentity = true;
-        AccumulatorRecursionInstr = &*BBI;
-      } else {
-        return false;   // Otherwise, we cannot eliminate the tail recursion!
-      }
-=======
     if ((AccumulatorRecursionEliminationInitVal =
              canTransformAccumulatorRecursion(&*BBI, CI))) {
       // Yes, this is accumulator recursion.  Remember which instruction
       // accumulates.
       AccumulatorRecursionInstr = &*BBI;
->>>>>>> 7177ff55
     } else {
       return false;   // Otherwise, we cannot eliminate the tail recursion!
     }
@@ -833,25 +657,9 @@
     // Finally, rewrite any return instructions in the program to return the PHI
     // node instead of the "initval" that they do currently.  This loop will
     // actually rewrite the return value we are destroying, but that's ok.
-<<<<<<< HEAD
-    for (Function::iterator BBI = F->begin(), E = F->end(); BBI != E; ++BBI)
-      if (ReturnInst *RI = dyn_cast<ReturnInst>(BBI->getTerminator())) {
-        if (AccumulatorUsingIdentity && RI != Ret) {
-          Instruction *FinalAccRecInstr = AccRecInstr->clone();
-          FinalAccRecInstr->setOperand(FinalAccRecInstr->getOperand(0) ==
-                                       AccPN, RI->getOperand(0));
-          // BBI->getInstList().insert(RI, FinalAccRecInstr);
-	  FinalAccRecInstr->insertBefore(RI);
-          RI->setOperand(0, FinalAccRecInstr);
-        } else {
-          RI->setOperand(0, AccPN);
-        }
-      }
-=======
     for (BasicBlock &BBI : *F)
       if (ReturnInst *RI = dyn_cast<ReturnInst>(BBI.getTerminator()))
         RI->setOperand(0, AccPN);
->>>>>>> 7177ff55
     ++NumAccumAdded;
   }
 
@@ -927,20 +735,79 @@
                                     CannotTailCallElimCallsMarkedTail);
 }
 
+static bool removeSyncs(Function& F) {
+  bool removedSync = false;
+  for (Function::iterator BBI = F.begin(), E = F.end(); BBI != E; /*in loop*/) {
+    BasicBlock *BB = &*BBI++;
+    if (ReturnInst* ret = dyn_cast<ReturnInst>(BB->getTerminator())) {
+      bool canDesync = false;
+      for (auto& a : *BB) {
+        if (a.mayReadOrWriteMemory()) {
+          canDesync = true; break;
+        }
+      }
+      if (canDesync) continue;
+
+      SmallVector<BasicBlock *, 32> blocks;
+      for (pred_iterator i = pred_begin(BB), e = pred_end(BB); i != e; ) blocks.push_back(*i++);
+
+      for (auto Pred : blocks) {
+        auto term = Pred->getTerminator();
+        if (isa<SyncInst>(term)) {
+          removedSync = true;
+          term->eraseFromParent();
+          IRBuilder<> build(Pred);
+          build.CreateBr(BB);
+          if (!BB->getFirstNonPHIOrDbg()->isTerminator()) continue; // todo consider removing this need
+          FoldReturnIntoUncondBranch(ret, BB, Pred);
+        } else if(isa<BranchInst>(term) && term->getNumSuccessors()==1) {
+          if (!BB->getFirstNonPHIOrDbg()->isTerminator()) continue; // todo consider removing this need
+          FoldReturnIntoUncondBranch(ret, BB, Pred);
+        }
+      }
+
+      while (auto up = BB->getUniquePredecessor()) {
+        if(llvm::MergeBlockIntoPredecessor(BB)) { BB = up; BBI = F.begin(); }
+        else break;
+      }
+    }
+  }
+}
+
+static void recreateSyncs(bool removedSync, Function &F) {
+  if (removedSync) {
+    SmallVector<BasicBlock *, 32> blocks;
+    for (BasicBlock& BB : F) { blocks.push_back(&BB); }
+
+    for (BasicBlock* BB : blocks) {
+      if (ReturnInst *Ret = dyn_cast<ReturnInst>(BB->getTerminator())) {
+        auto tret = BB->splitBasicBlock(Ret);
+        BB->getTerminator()->eraseFromParent();
+        IRBuilder<> build(BB);
+        build.CreateSync(tret);
+      }
+    }
+  }
+}
+
 static bool eliminateTailRecursion(Function &F, const TargetTransformInfo *TTI) {
   if (F.getFnAttribute("disable-tail-calls").getValueAsString() == "true")
     return false;
-
-  bool MadeChange = false;
-  bool AllCallsAreTailCalls = false;
-  MadeChange |= markTails(F, AllCallsAreTailCalls);
-  if (!AllCallsAreTailCalls)
-    return MadeChange;
 
   // If this function is a varargs function, we won't be able to PHI the args
   // right, so don't even try to convert it...
   if (F.getFunctionType()->isVarArg())
     return false;
+
+  bool removedSync = removeSyncs(F);
+
+  bool MadeChange = false;
+  bool AllCallsAreTailCalls = false;
+  MadeChange |= markTails(F, AllCallsAreTailCalls);
+  if (!AllCallsAreTailCalls) {
+    recreateSyncs(removedSync, F);
+    return MadeChange;
+  }
 
   BasicBlock *OldEntry = nullptr;
   bool TailCallsAreMarkedTail = false;
@@ -984,6 +851,7 @@
     }
   }
 
+  recreateSyncs(removedSync, F);
   return MadeChange;
 }
 
