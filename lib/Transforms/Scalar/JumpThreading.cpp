--- conflicted
+++ resolved
@@ -998,14 +998,6 @@
 
     // Scan the predecessor to see if the value is available in the pred.
     BBIt = PredBB->end();
-<<<<<<< HEAD
-    Value *PredAvailable = FindAvailableLoadedValue(LI, PredBB, BBIt,
-                                                    DefMaxInstsToScan,
-                                                    nullptr,
-                                                    &IsLoadCSE);
-    if (!PredAvailable ||
-        isa<ReattachInst>(PredBB->getTerminator())) {
-=======
     unsigned NumScanedInst = 0;
     Value *PredAvailable =
         FindAvailableLoadedValue(LI, PredBB, BBIt, DefMaxInstsToScan, nullptr,
@@ -1025,8 +1017,8 @@
       }
     }
 
-    if (!PredAvailable) {
->>>>>>> 2d562fe7
+    if (!PredAvailable ||
+        isa<ReattachInst>(PredBB->getTerminator())) {
       OneUnavailablePred = PredBB;
       continue;
     }
