//===- LoopRotation.cpp - Loop Rotation Pass ------------------------------===//
//
//                     The LLVM Compiler Infrastructure
//
// This file is distributed under the University of Illinois Open Source
// License. See LICENSE.TXT for details.
//
//===----------------------------------------------------------------------===//
//
// This file implements Loop Rotation Pass.
//
//===----------------------------------------------------------------------===//

#include "llvm/Transforms/Scalar/LoopRotation.h"
#include "llvm/ADT/Statistic.h"
#include "llvm/Analysis/AliasAnalysis.h"
#include "llvm/Analysis/BasicAliasAnalysis.h"
#include "llvm/Analysis/AssumptionCache.h"
#include "llvm/Analysis/CodeMetrics.h"
#include "llvm/Analysis/InstructionSimplify.h"
#include "llvm/Analysis/GlobalsModRef.h"
#include "llvm/Analysis/LoopPass.h"
#include "llvm/Analysis/LoopPassManager.h"
#include "llvm/Analysis/ScalarEvolution.h"
#include "llvm/Analysis/ScalarEvolutionAliasAnalysis.h"
#include "llvm/Analysis/TargetTransformInfo.h"
#include "llvm/Analysis/ValueTracking.h"
#include "llvm/IR/CFG.h"
#include "llvm/IR/Dominators.h"
#include "llvm/IR/Function.h"
#include "llvm/IR/IntrinsicInst.h"
#include "llvm/IR/Module.h"
#include "llvm/Support/CommandLine.h"
#include "llvm/Support/Debug.h"
#include "llvm/Support/raw_ostream.h"
#include "llvm/Transforms/Scalar.h"
#include "llvm/Transforms/Utils/BasicBlockUtils.h"
#include "llvm/Transforms/Utils/Local.h"
#include "llvm/Transforms/Utils/LoopUtils.h"
#include "llvm/Transforms/Utils/SSAUpdater.h"
#include "llvm/Transforms/Utils/ValueMapper.h"
using namespace llvm;

#define DEBUG_TYPE "loop-rotate"

static cl::opt<unsigned> DefaultRotationThreshold(
    "rotation-max-header-size", cl::init(16), cl::Hidden,
    cl::desc("The default maximum header size for automatic loop rotation"));

STATISTIC(NumRotated, "Number of loops rotated");

namespace {
/// A simple loop rotation transformation.
class LoopRotate {
  const unsigned MaxHeaderSize;
  LoopInfo *LI;
  const TargetTransformInfo *TTI;
  AssumptionCache *AC;
  DominatorTree *DT;
  ScalarEvolution *SE;

public:
  LoopRotate(unsigned MaxHeaderSize, LoopInfo *LI,
             const TargetTransformInfo *TTI, AssumptionCache *AC,
             DominatorTree *DT, ScalarEvolution *SE)
      : MaxHeaderSize(MaxHeaderSize), LI(LI), TTI(TTI), AC(AC), DT(DT), SE(SE) {
  }
  bool processLoop(Loop *L);

private:
  bool rotateLoop(Loop *L, bool SimplifiedLatch);
  bool simplifyLoopLatch(Loop *L);
};
} // end anonymous namespace

/// RewriteUsesOfClonedInstructions - We just cloned the instructions from the
/// old header into the preheader.  If there were uses of the values produced by
/// these instruction that were outside of the loop, we have to insert PHI nodes
/// to merge the two values.  Do this now.
static void RewriteUsesOfClonedInstructions(BasicBlock *OrigHeader,
                                            BasicBlock *OrigPreheader,
                                            ValueToValueMapTy &ValueMap) {
  // Remove PHI node entries that are no longer live.
  BasicBlock::iterator I, E = OrigHeader->end();
  for (I = OrigHeader->begin(); PHINode *PN = dyn_cast<PHINode>(I); ++I)
    PN->removeIncomingValue(PN->getBasicBlockIndex(OrigPreheader));

  // Now fix up users of the instructions in OrigHeader, inserting PHI nodes
  // as necessary.
  SSAUpdater SSA;
  for (I = OrigHeader->begin(); I != E; ++I) {
    Value *OrigHeaderVal = &*I;

    // If there are no uses of the value (e.g. because it returns void), there
    // is nothing to rewrite.
    if (OrigHeaderVal->use_empty())
      continue;

    Value *OrigPreHeaderVal = ValueMap.lookup(OrigHeaderVal);

    // The value now exits in two versions: the initial value in the preheader
    // and the loop "next" value in the original header.
    SSA.Initialize(OrigHeaderVal->getType(), OrigHeaderVal->getName());
    SSA.AddAvailableValue(OrigHeader, OrigHeaderVal);
    SSA.AddAvailableValue(OrigPreheader, OrigPreHeaderVal);

    // Visit each use of the OrigHeader instruction.
    for (Value::use_iterator UI = OrigHeaderVal->use_begin(),
                             UE = OrigHeaderVal->use_end();
         UI != UE;) {
      // Grab the use before incrementing the iterator.
      Use &U = *UI;

      // Increment the iterator before removing the use from the list.
      ++UI;

      // SSAUpdater can't handle a non-PHI use in the same block as an
      // earlier def. We can easily handle those cases manually.
      Instruction *UserInst = cast<Instruction>(U.getUser());
      if (!isa<PHINode>(UserInst)) {
        BasicBlock *UserBB = UserInst->getParent();

        // The original users in the OrigHeader are already using the
        // original definitions.
        if (UserBB == OrigHeader)
          continue;

        // Users in the OrigPreHeader need to use the value to which the
        // original definitions are mapped.
        if (UserBB == OrigPreheader) {
          U = OrigPreHeaderVal;
          continue;
        }
      }

      // Anything else can be handled by SSAUpdater.
      SSA.RewriteUse(U);
    }

    // Replace MetadataAsValue(ValueAsMetadata(OrigHeaderVal)) uses in debug
    // intrinsics.
    LLVMContext &C = OrigHeader->getContext();
    if (auto *VAM = ValueAsMetadata::getIfExists(OrigHeaderVal)) {
      if (auto *MAV = MetadataAsValue::getIfExists(C, VAM)) {
        for (auto UI = MAV->use_begin(), E = MAV->use_end(); UI != E;) {
          // Grab the use before incrementing the iterator. Otherwise, altering
          // the Use will invalidate the iterator.
          Use &U = *UI++;
          DbgInfoIntrinsic *UserInst = dyn_cast<DbgInfoIntrinsic>(U.getUser());
          if (!UserInst)
            continue;

          // The original users in the OrigHeader are already using the original
          // definitions.
          BasicBlock *UserBB = UserInst->getParent();
          if (UserBB == OrigHeader)
            continue;

          // Users in the OrigPreHeader need to use the value to which the
          // original definitions are mapped and anything else can be handled by
          // the SSAUpdater. To avoid adding PHINodes, check if the value is
          // available in UserBB, if not substitute undef.
          Value *NewVal;
          if (UserBB == OrigPreheader)
            NewVal = OrigPreHeaderVal;
          else if (SSA.HasValueForBlock(UserBB))
            NewVal = SSA.GetValueInMiddleOfBlock(UserBB);
          else
            NewVal = UndefValue::get(OrigHeaderVal->getType());
          U = MetadataAsValue::get(C, ValueAsMetadata::get(NewVal));
        }
      }
    }
  }
}

/// Rotate loop LP. Return true if the loop is rotated.
///
/// \param SimplifiedLatch is true if the latch was just folded into the final
/// loop exit. In this case we may want to rotate even though the new latch is
/// now an exiting branch. This rotation would have happened had the latch not
/// been simplified. However, if SimplifiedLatch is false, then we avoid
/// rotating loops in which the latch exits to avoid excessive or endless
/// rotation. LoopRotate should be repeatable and converge to a canonical
/// form. This property is satisfied because simplifying the loop latch can only
/// happen once across multiple invocations of the LoopRotate pass.
bool LoopRotate::rotateLoop(Loop *L, bool SimplifiedLatch) {
  // If the loop has only one block then there is not much to rotate.
  if (L->getBlocks().size() == 1)
    return false;

  BasicBlock *OrigHeader = L->getHeader();
  BasicBlock *OrigLatch = L->getLoopLatch();

  BranchInst *BI = dyn_cast<BranchInst>(OrigHeader->getTerminator());
  if (!BI || BI->isUnconditional())
    return false;

  // If the loop header is not one of the loop exiting blocks then
  // either this loop is already rotated or it is not
  // suitable for loop rotation transformations.
  if (!L->isLoopExiting(OrigHeader))
    return false;

  // If the loop latch already contains a branch that leaves the loop then the
  // loop is already rotated.
  if (!OrigLatch)
    return false;

  // Rotate if either the loop latch does *not* exit the loop, or if the loop
  // latch was just simplified.
  if (L->isLoopExiting(OrigLatch) && !SimplifiedLatch)
    return false;

  // Check size of original header and reject loop if it is very big or we can't
  // duplicate blocks inside it.
  {
    SmallPtrSet<const Value *, 32> EphValues;
    CodeMetrics::collectEphemeralValues(L, AC, EphValues);

    CodeMetrics Metrics;
    Metrics.analyzeBasicBlock(OrigHeader, *TTI, EphValues);
    if (Metrics.notDuplicatable) {
      DEBUG(dbgs() << "LoopRotation: NOT rotating - contains non-duplicatable"
                   << " instructions: ";
            L->dump());
      return false;
    }
    if (Metrics.convergent) {
      DEBUG(dbgs() << "LoopRotation: NOT rotating - contains convergent "
                      "instructions: ";
            L->dump());
      return false;
    }
    if (Metrics.NumInsts > MaxHeaderSize)
      return false;
  }

  // Now, this loop is suitable for rotation.
  BasicBlock *OrigPreheader = L->getLoopPreheader();

  // If the loop could not be converted to canonical form, it must have an
  // indirectbr in it, just give up.
  if (!OrigPreheader)
    return false;

  if (isa<SyncInst>(OrigPreheader->getTerminator())) {
    DEBUG(dbgs() << "LoopRotation: Splitting header due to sync terminator.\n");
    BasicBlock *NewPreheader = SplitEdge(OrigPreheader, OrigHeader, DT, LI);
<<<<<<< HEAD
    SyncInst::Create(NewPreheader, OrigPreheader->getTerminator());
    OrigPreheader->getTerminator()->eraseFromParent();
=======
    // SyncInst::Create(NewPreheader, OrigPreheader->getTerminator());
    // OrigPreheader->getTerminator()->eraseFromParent();
>>>>>>> 18687546
    OrigPreheader = NewPreheader;
  }

  // Anything ScalarEvolution may know about this loop or the PHI nodes
  // in its header will soon be invalidated.
  if (SE)
    SE->forgetLoop(L);

  DEBUG(dbgs() << "LoopRotation: rotating "; L->dump());

  // Find new Loop header. NewHeader is a Header's one and only successor
  // that is inside loop.  Header's other successor is outside the
  // loop.  Otherwise loop is not suitable for rotation.
  BasicBlock *Exit = BI->getSuccessor(0);
  BasicBlock *NewHeader = BI->getSuccessor(1);
  if (L->contains(Exit))
    std::swap(Exit, NewHeader);
  assert(NewHeader && "Unable to determine new loop header");
  assert(L->contains(NewHeader) && !L->contains(Exit) &&
         "Unable to determine loop header and exit blocks");

  // This code assumes that the new header has exactly one predecessor.
  // Remove any single-entry PHI nodes in it.
  assert(NewHeader->getSinglePredecessor() &&
         "New header doesn't have one pred!");
  FoldSingleEntryPHINodes(NewHeader);

  // Begin by walking OrigHeader and populating ValueMap with an entry for
  // each Instruction.
  BasicBlock::iterator I = OrigHeader->begin(), E = OrigHeader->end();
  ValueToValueMapTy ValueMap;

  // For PHI nodes, the value available in OldPreHeader is just the
  // incoming value from OldPreHeader.
  for (; PHINode *PN = dyn_cast<PHINode>(I); ++I)
    ValueMap[PN] = PN->getIncomingValueForBlock(OrigPreheader);

  const DataLayout &DL = L->getHeader()->getModule()->getDataLayout();

  // For the rest of the instructions, either hoist to the OrigPreheader if
  // possible or create a clone in the OldPreHeader if not.
  TerminatorInst *LoopEntryBranch = OrigPreheader->getTerminator();
  while (I != E) {
    Instruction *Inst = &*I++;

    // If the instruction's operands are invariant and it doesn't read or write
    // memory, then it is safe to hoist.  Doing this doesn't change the order of
    // execution in the preheader, but does prevent the instruction from
    // executing in each iteration of the loop.  This means it is safe to hoist
    // something that might trap, but isn't safe to hoist something that reads
    // memory (without proving that the loop doesn't write).
    if (L->hasLoopInvariantOperands(Inst) && !Inst->mayReadFromMemory() &&
        !Inst->mayWriteToMemory() && !isa<TerminatorInst>(Inst) &&
        !isa<DbgInfoIntrinsic>(Inst) && !isa<AllocaInst>(Inst)) {
      Inst->moveBefore(LoopEntryBranch);
      continue;
    }

    // Otherwise, create a duplicate of the instruction.
    Instruction *C = Inst->clone();

    // Eagerly remap the operands of the instruction.
    RemapInstruction(C, ValueMap,
                     RF_NoModuleLevelChanges | RF_IgnoreMissingLocals);

    // With the operands remapped, see if the instruction constant folds or is
    // otherwise simplifyable.  This commonly occurs because the entry from PHI
    // nodes allows icmps and other instructions to fold.
    // FIXME: Provide TLI, DT, AC to SimplifyInstruction.
    Value *V = SimplifyInstruction(C, DL);
    if (V && LI->replacementPreservesLCSSAForm(C, V)) {
      // If so, then delete the temporary instruction and stick the folded value
      // in the map.
      ValueMap[Inst] = V;
      if (!C->mayHaveSideEffects()) {
        delete C;
        C = nullptr;
      }
    } else {
      ValueMap[Inst] = C;
    }
    if (C) {
      // Otherwise, stick the new instruction into the new block!
      C->setName(Inst->getName());
      C->insertBefore(LoopEntryBranch);

      if (auto *II = dyn_cast<IntrinsicInst>(C))
        if (II->getIntrinsicID() == Intrinsic::assume)
          AC->registerAssumption(II);
    }
  }

  // Along with all the other instructions, we just cloned OrigHeader's
  // terminator into OrigPreHeader. Fix up the PHI nodes in each of OrigHeader's
  // successors by duplicating their incoming values for OrigHeader.
  TerminatorInst *TI = OrigHeader->getTerminator();
  for (BasicBlock *SuccBB : TI->successors())
    for (BasicBlock::iterator BI = SuccBB->begin();
         PHINode *PN = dyn_cast<PHINode>(BI); ++BI)
      PN->addIncoming(PN->getIncomingValueForBlock(OrigHeader), OrigPreheader);

  // Now that OrigPreHeader has a clone of OrigHeader's terminator, remove
  // OrigPreHeader's old terminator (the original branch into the loop), and
  // remove the corresponding incoming values from the PHI nodes in OrigHeader.
  LoopEntryBranch->eraseFromParent();

  // If there were any uses of instructions in the duplicated block outside the
  // loop, update them, inserting PHI nodes as required
  RewriteUsesOfClonedInstructions(OrigHeader, OrigPreheader, ValueMap);

  // NewHeader is now the header of the loop.
  L->moveToHeader(NewHeader);
  assert(L->getHeader() == NewHeader && "Latch block is our new header");

  // At this point, we've finished our major CFG changes.  As part of cloning
  // the loop into the preheader we've simplified instructions and the
  // duplicated conditional branch may now be branching on a constant.  If it is
  // branching on a constant and if that constant means that we enter the loop,
  // then we fold away the cond branch to an uncond branch.  This simplifies the
  // loop in cases important for nested loops, and it also means we don't have
  // to split as many edges.
  BranchInst *PHBI = cast<BranchInst>(OrigPreheader->getTerminator());
  assert(PHBI->isConditional() && "Should be clone of BI condbr!");
  if (!isa<ConstantInt>(PHBI->getCondition()) ||
      PHBI->getSuccessor(cast<ConstantInt>(PHBI->getCondition())->isZero()) !=
          NewHeader) {
    // The conditional branch can't be folded, handle the general case.
    // Update DominatorTree to reflect the CFG change we just made.  Then split
    // edges as necessary to preserve LoopSimplify form.
    if (DT) {
      // Everything that was dominated by the old loop header is now dominated
      // by the original loop preheader. Conceptually the header was merged
      // into the preheader, even though we reuse the actual block as a new
      // loop latch.
      DomTreeNode *OrigHeaderNode = DT->getNode(OrigHeader);
      SmallVector<DomTreeNode *, 8> HeaderChildren(OrigHeaderNode->begin(),
                                                   OrigHeaderNode->end());
      DomTreeNode *OrigPreheaderNode = DT->getNode(OrigPreheader);
      for (unsigned I = 0, E = HeaderChildren.size(); I != E; ++I)
        DT->changeImmediateDominator(HeaderChildren[I], OrigPreheaderNode);

      assert(DT->getNode(Exit)->getIDom() == OrigPreheaderNode);
      assert(DT->getNode(NewHeader)->getIDom() == OrigPreheaderNode);

      // Update OrigHeader to be dominated by the new header block.
      DT->changeImmediateDominator(OrigHeader, OrigLatch);
    }

    // Right now OrigPreHeader has two successors, NewHeader and ExitBlock, and
    // thus is not a preheader anymore.
    // Split the edge to form a real preheader.
    BasicBlock *NewPH = SplitCriticalEdge(
        OrigPreheader, NewHeader,
        CriticalEdgeSplittingOptions(DT, LI).setPreserveLCSSA());
    NewPH->setName(NewHeader->getName() + ".lr.ph");

    // Preserve canonical loop form, which means that 'Exit' should have only
    // one predecessor. Note that Exit could be an exit block for multiple
    // nested loops, causing both of the edges to now be critical and need to
    // be split.
    SmallVector<BasicBlock *, 4> ExitPreds(pred_begin(Exit), pred_end(Exit));
    bool SplitLatchEdge = false;
    for (BasicBlock *ExitPred : ExitPreds) {
      // We only need to split loop exit edges.
      Loop *PredLoop = LI->getLoopFor(ExitPred);
      if (!PredLoop || PredLoop->contains(Exit))
        continue;
      if (isa<IndirectBrInst>(ExitPred->getTerminator()))
        continue;
      SplitLatchEdge |= L->getLoopLatch() == ExitPred;
      BasicBlock *ExitSplit = SplitCriticalEdge(
          ExitPred, Exit,
          CriticalEdgeSplittingOptions(DT, LI).setPreserveLCSSA());
      ExitSplit->moveBefore(Exit);
    }
    assert(SplitLatchEdge &&
           "Despite splitting all preds, failed to split latch exit?");
  } else {
    // We can fold the conditional branch in the preheader, this makes things
    // simpler. The first step is to remove the extra edge to the Exit block.
    Exit->removePredecessor(OrigPreheader, true /*preserve LCSSA*/);
    BranchInst *NewBI = BranchInst::Create(NewHeader, PHBI);
    NewBI->setDebugLoc(PHBI->getDebugLoc());
    PHBI->eraseFromParent();

    // With our CFG finalized, update DomTree if it is available.
    if (DT) {
      // Update OrigHeader to be dominated by the new header block.
      DT->changeImmediateDominator(NewHeader, OrigPreheader);
      DT->changeImmediateDominator(OrigHeader, OrigLatch);

      // Brute force incremental dominator tree update. Call
      // findNearestCommonDominator on all CFG predecessors of each child of the
      // original header.
      DomTreeNode *OrigHeaderNode = DT->getNode(OrigHeader);
      SmallVector<DomTreeNode *, 8> HeaderChildren(OrigHeaderNode->begin(),
                                                   OrigHeaderNode->end());
      bool Changed;
      do {
        Changed = false;
        for (unsigned I = 0, E = HeaderChildren.size(); I != E; ++I) {
          DomTreeNode *Node = HeaderChildren[I];
          BasicBlock *BB = Node->getBlock();

          pred_iterator PI = pred_begin(BB);
          BasicBlock *NearestDom = *PI;
          for (pred_iterator PE = pred_end(BB); PI != PE; ++PI)
            NearestDom = DT->findNearestCommonDominator(NearestDom, *PI);

          // Remember if this changes the DomTree.
          if (Node->getIDom()->getBlock() != NearestDom) {
            DT->changeImmediateDominator(BB, NearestDom);
            Changed = true;
          }
        }

        // If the dominator changed, this may have an effect on other
        // predecessors, continue until we reach a fixpoint.
      } while (Changed);
    }
  }

  assert(L->getLoopPreheader() && "Invalid loop preheader after loop rotation");
  assert(L->getLoopLatch() && "Invalid loop latch after loop rotation");

  // Now that the CFG and DomTree are in a consistent state again, try to merge
  // the OrigHeader block into OrigLatch.  This will succeed if they are
  // connected by an unconditional branch.  This is just a cleanup so the
  // emitted code isn't too gross in this common case.
  MergeBlockIntoPredecessor(OrigHeader, DT, LI);

  DEBUG(dbgs() << "LoopRotation: into "; L->dump());

  ++NumRotated;
  return true;
}

/// Determine whether the instructions in this range may be safely and cheaply
/// speculated. This is not an important enough situation to develop complex
/// heuristics. We handle a single arithmetic instruction along with any type
/// conversions.
static bool shouldSpeculateInstrs(BasicBlock::iterator Begin,
                                  BasicBlock::iterator End, Loop *L) {
  bool seenIncrement = false;
  bool MultiExitLoop = false;

  if (!L->getExitingBlock())
    MultiExitLoop = true;

  for (BasicBlock::iterator I = Begin; I != End; ++I) {

    if (!isSafeToSpeculativelyExecute(&*I))
      return false;

    if (isa<DbgInfoIntrinsic>(I))
      continue;

    switch (I->getOpcode()) {
    default:
      return false;
    case Instruction::GetElementPtr:
      // GEPs are cheap if all indices are constant.
      if (!cast<GEPOperator>(I)->hasAllConstantIndices())
        return false;
      // fall-thru to increment case
      LLVM_FALLTHROUGH;
    case Instruction::Add:
    case Instruction::Sub:
    case Instruction::And:
    case Instruction::Or:
    case Instruction::Xor:
    case Instruction::Shl:
    case Instruction::LShr:
    case Instruction::AShr: {
      Value *IVOpnd =
          !isa<Constant>(I->getOperand(0))
              ? I->getOperand(0)
              : !isa<Constant>(I->getOperand(1)) ? I->getOperand(1) : nullptr;
      if (!IVOpnd)
        return false;

      // If increment operand is used outside of the loop, this speculation
      // could cause extra live range interference.
      if (MultiExitLoop) {
        for (User *UseI : IVOpnd->users()) {
          auto *UserInst = cast<Instruction>(UseI);
          if (!L->contains(UserInst))
            return false;
        }
      }

      if (seenIncrement)
        return false;
      seenIncrement = true;
      break;
    }
    case Instruction::Trunc:
    case Instruction::ZExt:
    case Instruction::SExt:
      // ignore type conversions
      break;
    }
  }
  return true;
}

/// Fold the loop tail into the loop exit by speculating the loop tail
/// instructions. Typically, this is a single post-increment. In the case of a
/// simple 2-block loop, hoisting the increment can be much better than
/// duplicating the entire loop header. In the case of loops with early exits,
/// rotation will not work anyway, but simplifyLoopLatch will put the loop in
/// canonical form so downstream passes can handle it.
///
/// I don't believe this invalidates SCEV.
bool LoopRotate::simplifyLoopLatch(Loop *L) {
  BasicBlock *Latch = L->getLoopLatch();
  if (!Latch || Latch->hasAddressTaken())
    return false;

  BranchInst *Jmp = dyn_cast<BranchInst>(Latch->getTerminator());
  if (!Jmp || !Jmp->isUnconditional())
    return false;

  BasicBlock *LastExit = Latch->getSinglePredecessor();
  if (!LastExit || !L->isLoopExiting(LastExit))
    return false;

  BranchInst *BI = dyn_cast<BranchInst>(LastExit->getTerminator());
  if (!BI)
    return false;

  if (!shouldSpeculateInstrs(Latch->begin(), Jmp->getIterator(), L))
    return false;

  DEBUG(dbgs() << "Folding loop latch " << Latch->getName() << " into "
               << LastExit->getName() << "\n");

  // Hoist the instructions from Latch into LastExit.
  LastExit->getInstList().splice(BI->getIterator(), Latch->getInstList(),
                                 Latch->begin(), Jmp->getIterator());

  unsigned FallThruPath = BI->getSuccessor(0) == Latch ? 0 : 1;
  BasicBlock *Header = Jmp->getSuccessor(0);
  assert(Header == L->getHeader() && "expected a backward branch");

  // Remove Latch from the CFG so that LastExit becomes the new Latch.
  BI->setSuccessor(FallThruPath, Header);
  Latch->replaceSuccessorsPhiUsesWith(LastExit);
  Jmp->eraseFromParent();

  // Nuke the Latch block.
  assert(Latch->empty() && "unable to evacuate Latch");
  LI->removeBlock(Latch);
  if (DT)
    DT->eraseNode(Latch);
  Latch->eraseFromParent();
  return true;
}

/// Rotate \c L, and return true if any modification was made.
bool LoopRotate::processLoop(Loop *L) {
  // Save the loop metadata.
  MDNode *LoopMD = L->getLoopID();

  // Simplify the loop latch before attempting to rotate the header
  // upward. Rotation may not be needed if the loop tail can be folded into the
  // loop exit.
  bool SimplifiedLatch = simplifyLoopLatch(L);

  bool MadeChange = rotateLoop(L, SimplifiedLatch);
  assert((!MadeChange || L->isLoopExiting(L->getLoopLatch())) &&
         "Loop latch should be exiting after loop-rotate.");

  // Restore the loop metadata.
  // NB! We presume LoopRotation DOESN'T ADD its own metadata.
  if ((MadeChange || SimplifiedLatch) && LoopMD)
    L->setLoopID(LoopMD);

  return MadeChange;
}

LoopRotatePass::LoopRotatePass(bool EnableHeaderDuplication)
    : EnableHeaderDuplication(EnableHeaderDuplication) {}

PreservedAnalyses LoopRotatePass::run(Loop &L, LoopAnalysisManager &AM) {
  auto &FAM = AM.getResult<FunctionAnalysisManagerLoopProxy>(L).getManager();
  Function *F = L.getHeader()->getParent();

  auto *LI = FAM.getCachedResult<LoopAnalysis>(*F);
  const auto *TTI = FAM.getCachedResult<TargetIRAnalysis>(*F);
  auto *AC = FAM.getCachedResult<AssumptionAnalysis>(*F);
  assert((LI && TTI && AC) && "Analyses for loop rotation not available");

  // Optional analyses.
  auto *DT = FAM.getCachedResult<DominatorTreeAnalysis>(*F);
  auto *SE = FAM.getCachedResult<ScalarEvolutionAnalysis>(*F);
  int Threshold = EnableHeaderDuplication ? DefaultRotationThreshold : 0;
  LoopRotate LR(Threshold, LI, TTI, AC, DT, SE);

  bool Changed = LR.processLoop(&L);
  if (!Changed)
    return PreservedAnalyses::all();
  return getLoopPassPreservedAnalyses();
}

namespace {

class LoopRotateLegacyPass : public LoopPass {
  unsigned MaxHeaderSize;

public:
  static char ID; // Pass ID, replacement for typeid
  LoopRotateLegacyPass(int SpecifiedMaxHeaderSize = -1) : LoopPass(ID) {
    initializeLoopRotateLegacyPassPass(*PassRegistry::getPassRegistry());
    if (SpecifiedMaxHeaderSize == -1)
      MaxHeaderSize = DefaultRotationThreshold;
    else
      MaxHeaderSize = unsigned(SpecifiedMaxHeaderSize);
  }

  // LCSSA form makes instruction renaming easier.
  void getAnalysisUsage(AnalysisUsage &AU) const override {
    AU.addRequired<AssumptionCacheTracker>();
    AU.addRequired<TargetTransformInfoWrapperPass>();
    getLoopAnalysisUsage(AU);
  }

  bool runOnLoop(Loop *L, LPPassManager &LPM) override {
    if (skipLoop(L))
      return false;
    Function &F = *L->getHeader()->getParent();

    auto *LI = &getAnalysis<LoopInfoWrapperPass>().getLoopInfo();
    const auto *TTI = &getAnalysis<TargetTransformInfoWrapperPass>().getTTI(F);
    auto *AC = &getAnalysis<AssumptionCacheTracker>().getAssumptionCache(F);
    auto *DTWP = getAnalysisIfAvailable<DominatorTreeWrapperPass>();
    auto *DT = DTWP ? &DTWP->getDomTree() : nullptr;
    auto *SEWP = getAnalysisIfAvailable<ScalarEvolutionWrapperPass>();
    auto *SE = SEWP ? &SEWP->getSE() : nullptr;
    LoopRotate LR(MaxHeaderSize, LI, TTI, AC, DT, SE);
    return LR.processLoop(L);
  }
};
}

char LoopRotateLegacyPass::ID = 0;
INITIALIZE_PASS_BEGIN(LoopRotateLegacyPass, "loop-rotate", "Rotate Loops",
                      false, false)
INITIALIZE_PASS_DEPENDENCY(AssumptionCacheTracker)
INITIALIZE_PASS_DEPENDENCY(LoopPass)
INITIALIZE_PASS_DEPENDENCY(TargetTransformInfoWrapperPass)
INITIALIZE_PASS_END(LoopRotateLegacyPass, "loop-rotate", "Rotate Loops", false,
                    false)

Pass *llvm::createLoopRotatePass(int MaxHeaderSize) {
  return new LoopRotateLegacyPass(MaxHeaderSize);
}<|MERGE_RESOLUTION|>--- conflicted
+++ resolved
@@ -247,13 +247,8 @@
   if (isa<SyncInst>(OrigPreheader->getTerminator())) {
     DEBUG(dbgs() << "LoopRotation: Splitting header due to sync terminator.\n");
     BasicBlock *NewPreheader = SplitEdge(OrigPreheader, OrigHeader, DT, LI);
-<<<<<<< HEAD
-    SyncInst::Create(NewPreheader, OrigPreheader->getTerminator());
-    OrigPreheader->getTerminator()->eraseFromParent();
-=======
     // SyncInst::Create(NewPreheader, OrigPreheader->getTerminator());
     // OrigPreheader->getTerminator()->eraseFromParent();
->>>>>>> 18687546
     OrigPreheader = NewPreheader;
   }
 
