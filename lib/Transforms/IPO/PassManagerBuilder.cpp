--- conflicted
+++ resolved
@@ -251,35 +251,9 @@
   */
 }
 
-<<<<<<< HEAD
-void PassManagerBuilder::populateForOptLevel(legacy::PassManagerBase &MPM, int level) {
-  // Allow forcing function attributes as a debugging and tuning aid.
-  MPM.add(createForceFunctionAttrsLegacyPass());
-
-  // If all optimizations are disabled, just run the always-inline pass and,
-  // if enabled, the function merging pass.
-  if (level == 0) {
-    if (Inliner) {
-      MPM.add(Inliner);
-      Inliner = nullptr;
-    }
-
-    // FIXME: The BarrierNoopPass is a HACK! The inliner pass above implicitly
-    // creates a CGSCC pass manager, but we don't want to add extensions into
-    // that pass manager. To prevent this we insert a no-op module pass to reset
-    // the pass manager to get the same behavior as EP_OptimizerLast in non-O0
-    // builds. The function merging pass is 
-    if (MergeFunctions)
-      MPM.add(createMergeFunctionsPass());
-    else if (!GlobalExtensions->empty() || !Extensions.empty())
-      MPM.add(createBarrierNoopPass());
-
-    addExtensionsToPM(EP_EnabledOnOptLevel0, MPM);
-=======
 // Do PGO instrumentation generation or use pass as the option specified.
 void PassManagerBuilder::addPGOInstrPasses(legacy::PassManagerBase &MPM) {
   if (!EnablePGOInstrGen && PGOInstrUse.empty())
->>>>>>> 7177ff55
     return;
   // Perform the preinline and cleanup passes for O1 and above.
   // And avoid doing them if optimizing for size.
@@ -309,19 +283,11 @@
       Options.InstrProfileOutput = PGOInstrGen;
     MPM.add(createInstrProfilingLegacyPass(Options));
   }
-<<<<<<< HEAD
-  if (!DisableUnitAtATime)
-    MPM.add(createPostOrderFunctionAttrsPass());
-  if (level > 2)
-    MPM.add(createArgumentPromotionPass());   // Scalarize uninlined fn args
-
-=======
   if (!PGOInstrUse.empty())
     MPM.add(createPGOInstrumentationUseLegacyPass(PGOInstrUse));
 }
 void PassManagerBuilder::addFunctionSimplificationPasses(
     legacy::PassManagerBase &MPM) {
->>>>>>> 7177ff55
   // Start of function pass.
   // Break up aggregate allocas, using SSAUpdater.
   MPM.add(createSROAPass());
@@ -497,15 +463,8 @@
   // we must insert a no-op module pass to reset the pass manager.
   MPM.add(createBarrierNoopPass());
 
-<<<<<<< HEAD
-  if (!DisableUnitAtATime)
-    MPM.add(createReversePostOrderFunctionAttrsPass());
-
-  if (!DisableUnitAtATime && level > 1 && !PrepareForLTO) {
-=======
   if (!DisableUnitAtATime && OptLevel > 1 && !PrepareForLTO &&
       !PrepareForThinLTO)
->>>>>>> 7177ff55
     // Remove avail extern fns and globals definitions if we aren't
     // compiling an object file for later LTO. For LTO we want to preserve
     // these so they are eligible for inlining at link-time. Note if they
@@ -592,13 +551,8 @@
   // on -O1 and no #pragma is found). Would be good to have these two passes
   // as function calls, so that we can only pass them when the vectorizer
   // changed the code.
-<<<<<<< HEAD
-  MPM.add(createInstructionCombiningPass());
-  if (level > 1 && ExtraVectorizerPasses) {
-=======
   addInstructionCombiningPass(MPM);
   if (OptLevel > 1 && ExtraVectorizerPasses) {
->>>>>>> 7177ff55
     // At higher optimization levels, try to clean up any runtime overlap and
     // alignment checks inserted by the vectorizer. We want to track correllated
     // runtime checks for two inner loops in the same outer loop, fold any
@@ -727,7 +681,7 @@
           break;
         case 0: llvm_unreachable("invalid");
       }
-      
+
       if (ParallelLevel != 3) MPM.add(createBarrierNoopPass());
       if (ParallelLevel != 3) MPM.add(createInferFunctionAttrsLegacyPass());
       MPM.add(createLoop2CilkPass());
@@ -755,7 +709,7 @@
     MPM.add(createCFGSimplificationPass());
     populateForOptLevel(MPM, OptLevel);
     MPM.add(createBarrierNoopPass());
- 
+
     if (ParallelLevel==3) {
       populateForOptLevel(MPM, OptLevel);
     }
