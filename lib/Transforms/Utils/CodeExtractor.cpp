//===- CodeExtractor.cpp - Pull code region into a new function -----------===//
//
//                     The LLVM Compiler Infrastructure
//
// This file is distributed under the University of Illinois Open Source
// License. See LICENSE.TXT for details.
//
//===----------------------------------------------------------------------===//
//
// This file implements the interface to tear out a code region, such as an
// individual loop or a parallel section, into a new function, replacing it with
// a call to the new function.
//
//===----------------------------------------------------------------------===//

#include "llvm/Transforms/Utils/CodeExtractor.h"
#include "llvm/ADT/STLExtras.h"
#include "llvm/ADT/SetVector.h"
#include "llvm/ADT/StringExtras.h"
#include "llvm/Analysis/BlockFrequencyInfo.h"
#include "llvm/Analysis/BlockFrequencyInfoImpl.h"
#include "llvm/Analysis/BranchProbabilityInfo.h"
#include "llvm/Analysis/LoopInfo.h"
#include "llvm/Analysis/RegionInfo.h"
#include "llvm/Analysis/RegionIterator.h"
#include "llvm/IR/Constants.h"
#include "llvm/IR/DIBuilder.h"
#include "llvm/IR/DerivedTypes.h"
#include "llvm/IR/Dominators.h"
#include "llvm/IR/Instructions.h"
#include "llvm/IR/InstIterator.h"
#include "llvm/IR/Intrinsics.h"
#include "llvm/IR/IntrinsicInst.h"
#include "llvm/IR/LLVMContext.h"
#include "llvm/IR/MDBuilder.h"
#include "llvm/IR/Module.h"
#include "llvm/IR/Verifier.h"
#include "llvm/Pass.h"
#include "llvm/Support/BlockFrequency.h"
#include "llvm/Support/CommandLine.h"
#include "llvm/Support/Debug.h"
#include "llvm/Support/ErrorHandling.h"
#include "llvm/Support/raw_ostream.h"
#include "llvm/Transforms/Utils/BasicBlockUtils.h"
#include <algorithm>
#include <set>
using namespace llvm;

#define DEBUG_TYPE "code-extractor"

// Provide a command-line option to aggregate function arguments into a struct
// for functions produced by the code extractor. This is useful when converting
// extracted functions to pthread-based code, as only one argument (void*) can
// be passed in to pthread_create().
static cl::opt<bool>
AggregateArgsOpt("aggregate-extracted-args", cl::Hidden,
                 cl::desc("Aggregate arguments to code-extracted functions"));

/// \brief Test whether a block is valid for extraction.
bool CodeExtractor::isBlockValidForExtraction(const BasicBlock &BB) {
  // Landing pads must be in the function where they were inserted for cleanup.
  if (BB.isEHPad())
    return false;

  // Don't hoist code containing allocas, invokes, or vastarts.
  for (BasicBlock::const_iterator I = BB.begin(), E = BB.end(); I != E; ++I) {
    if (isa<InvokeInst>(I))
//    if (isa<AllocaInst>(I) || isa<InvokeInst>(I))
      return false;
    if (const CallInst *CI = dyn_cast<CallInst>(I))
      if (const Function *F = CI->getCalledFunction())
        if (F->getIntrinsicID() == Intrinsic::vastart)
          return false;
  }

  return true;
}

/// \brief Build a set of blocks to extract if the input blocks are viable.
template <typename IteratorT>
static SetVector<BasicBlock *> buildExtractionBlockSet(IteratorT BBBegin,
                                                       IteratorT BBEnd) {
  SetVector<BasicBlock *> Result;

  assert(BBBegin != BBEnd);

  // Loop over the blocks, adding them to our set-vector, and aborting with an
  // empty set if we encounter invalid blocks.
  do {
    if (!Result.insert(*BBBegin))
      llvm_unreachable("Repeated basic blocks in extraction input");

<<<<<<< HEAD
    if (!isBlockValidForExtraction(**I)) {
      //errs() << "BAD BLOCK\n";
      //(*I)->dump();
=======
    if (!CodeExtractor::isBlockValidForExtraction(**BBBegin)) {
>>>>>>> 7177ff55
      Result.clear();
      return Result;
    }
  } while (++BBBegin != BBEnd);

#ifndef NDEBUG
  for (SetVector<BasicBlock *>::iterator I = std::next(Result.begin()),
                                         E = Result.end();
       I != E; ++I)
    for (pred_iterator PI = pred_begin(*I), PE = pred_end(*I);
         PI != PE; ++PI)
      assert(Result.count(*PI) &&
             "No blocks in this region may have entries from outside the region"
             " except for the first block!");
#endif

  return Result;
}

/// \brief Helper to call buildExtractionBlockSet with an ArrayRef.
static SetVector<BasicBlock *>
buildExtractionBlockSet(ArrayRef<BasicBlock *> BBs) {
  return buildExtractionBlockSet(BBs.begin(), BBs.end());
}

/// \brief Helper to call buildExtractionBlockSet with a RegionNode.
static SetVector<BasicBlock *>
buildExtractionBlockSet(const RegionNode &RN) {
  if (!RN.isSubRegion())
    // Just a single BasicBlock.
    return buildExtractionBlockSet(RN.getNodeAs<BasicBlock>());

  const Region &R = *RN.getNodeAs<Region>();

  return buildExtractionBlockSet(R.block_begin(), R.block_end());
}

CodeExtractor::CodeExtractor(BasicBlock *BB, bool AggregateArgs,
                             BlockFrequencyInfo *BFI,
                             BranchProbabilityInfo *BPI)
    : DT(nullptr), AggregateArgs(AggregateArgs || AggregateArgsOpt), BFI(BFI),
      BPI(BPI), Blocks(buildExtractionBlockSet(BB)), NumExitBlocks(~0U) {}

CodeExtractor::CodeExtractor(ArrayRef<BasicBlock *> BBs, DominatorTree *DT,
                             bool AggregateArgs, BlockFrequencyInfo *BFI,
                             BranchProbabilityInfo *BPI)
    : DT(DT), AggregateArgs(AggregateArgs || AggregateArgsOpt), BFI(BFI),
      BPI(BPI), Blocks(buildExtractionBlockSet(BBs)), NumExitBlocks(~0U) {}

CodeExtractor::CodeExtractor(DominatorTree &DT, Loop &L, bool AggregateArgs,
                             BlockFrequencyInfo *BFI,
                             BranchProbabilityInfo *BPI)
    : DT(&DT), AggregateArgs(AggregateArgs || AggregateArgsOpt), BFI(BFI),
      BPI(BPI), Blocks(buildExtractionBlockSet(L.getBlocks())),
      NumExitBlocks(~0U) {}

CodeExtractor::CodeExtractor(DominatorTree &DT, const RegionNode &RN,
                             bool AggregateArgs, BlockFrequencyInfo *BFI,
                             BranchProbabilityInfo *BPI)
    : DT(&DT), AggregateArgs(AggregateArgs || AggregateArgsOpt), BFI(BFI),
      BPI(BPI), Blocks(buildExtractionBlockSet(RN)), NumExitBlocks(~0U) {}

/// definedInRegion - Return true if the specified value is defined in the
/// extracted region.
static bool definedInRegion(const SetVector<BasicBlock *> &Blocks, Value *V) {
  if (Instruction *I = dyn_cast<Instruction>(V))
    if (Blocks.count(I->getParent()))
      return true;
  return false;
}

/// definedInCaller - Return true if the specified value is defined in the
/// function being code extracted, but not in the region being extracted.
/// These values must be passed in as live-ins to the function.
static bool definedInCaller(const SetVector<BasicBlock *> &Blocks, Value *V) {
  if (isa<Argument>(V)) return true;
  if (Instruction *I = dyn_cast<Instruction>(V))
    if (!Blocks.count(I->getParent()))
      return true;
  return false;
}

void CodeExtractor::findInputsOutputs(ValueSet &Inputs,
                                      ValueSet &Outputs) const {
  for (BasicBlock *BB : Blocks) {
    // If a used value is defined outside the region, it's an input.  If an
    // instruction is used outside the region, it's an output.
    for (Instruction &II : *BB) {
      for (User::op_iterator OI = II.op_begin(), OE = II.op_end(); OI != OE;
           ++OI)
        if (definedInCaller(Blocks, *OI))
          Inputs.insert(*OI);

      for (User *U : II.users())
        if (!definedInRegion(Blocks, U)) {
          Outputs.insert(&II);
          break;
        }
    }
  }
}

/// severSplitPHINodes - If a PHI node has multiple inputs from outside of the
/// region, we need to split the entry block of the region so that the PHI node
/// is easier to deal with.
void CodeExtractor::severSplitPHINodes(BasicBlock *&Header) {
  unsigned NumPredsFromRegion = 0;
  unsigned NumPredsOutsideRegion = 0;

  if (Header != &Header->getParent()->getEntryBlock()) {
    PHINode *PN = dyn_cast<PHINode>(Header->begin());
    if (!PN) return;  // No PHI nodes.

    // If the header node contains any PHI nodes, check to see if there is more
    // than one entry from outside the region.  If so, we need to sever the
    // header block into two.
    for (unsigned i = 0, e = PN->getNumIncomingValues(); i != e; ++i)
      if (Blocks.count(PN->getIncomingBlock(i)))
        ++NumPredsFromRegion;
      else
        ++NumPredsOutsideRegion;

    // If there is one (or fewer) predecessor from outside the region, we don't
    // need to do anything special.
    if (NumPredsOutsideRegion <= 1) return;
  }

  // Otherwise, we need to split the header block into two pieces: one
  // containing PHI nodes merging values from outside of the region, and a
  // second that contains all of the code for the block and merges back any
  // incoming values from inside of the region.
  BasicBlock::iterator AfterPHIs = Header->getFirstNonPHI()->getIterator();
  BasicBlock *NewBB = Header->splitBasicBlock(AfterPHIs,
                                              Header->getName()+".ce");

  // We only want to code extract the second block now, and it becomes the new
  // header of the region.
  BasicBlock *OldPred = Header;
  Blocks.remove(OldPred);
  Blocks.insert(NewBB);
  Header = NewBB;

  // Okay, update dominator sets. The blocks that dominate the new one are the
  // blocks that dominate TIBB plus the new block itself.
  if (DT)
    DT->splitBlock(NewBB);

  // Okay, now we need to adjust the PHI nodes and any branches from within the
  // region to go to the new header block instead of the old header block.
  if (NumPredsFromRegion) {
    PHINode *PN = cast<PHINode>(OldPred->begin());
    // Loop over all of the predecessors of OldPred that are in the region,
    // changing them to branch to NewBB instead.
    for (unsigned i = 0, e = PN->getNumIncomingValues(); i != e; ++i)
      if (Blocks.count(PN->getIncomingBlock(i))) {
        TerminatorInst *TI = PN->getIncomingBlock(i)->getTerminator();
        TI->replaceUsesOfWith(OldPred, NewBB);
      }

    // Okay, everything within the region is now branching to the right block, we
    // just have to update the PHI nodes now, inserting PHI nodes into NewBB.
    for (AfterPHIs = OldPred->begin(); isa<PHINode>(AfterPHIs); ++AfterPHIs) {
      PHINode *PN = cast<PHINode>(AfterPHIs);
      // Create a new PHI node in the new region, which has an incoming value
      // from OldPred of PN.
      PHINode *NewPN = PHINode::Create(PN->getType(), 1 + NumPredsFromRegion,
                                       PN->getName() + ".ce", &NewBB->front());
      NewPN->addIncoming(PN, OldPred);

      // Loop over all of the incoming value in PN, moving them to NewPN if they
      // are from the extracted region.
      for (unsigned i = 0; i != PN->getNumIncomingValues(); ++i) {
        if (Blocks.count(PN->getIncomingBlock(i))) {
          NewPN->addIncoming(PN->getIncomingValue(i), PN->getIncomingBlock(i));
          PN->removeIncomingValue(i);
          --i;
        }
      }
    }
  }
}

void CodeExtractor::splitReturnBlocks() {
  for (BasicBlock *Block : Blocks)
    if (ReturnInst *RI = dyn_cast<ReturnInst>(Block->getTerminator())) {
      BasicBlock *New =
          Block->splitBasicBlock(RI->getIterator(), Block->getName() + ".ret");
      if (DT) {
        // Old dominates New. New node dominates all other nodes dominated
        // by Old.
<<<<<<< HEAD
        DomTreeNode *OldNode = DT->getNode(*I);
        SmallVector<DomTreeNode*, 8> Children;
        for (DomTreeNode::iterator DI = OldNode->begin(), DE = OldNode->end();
             DI != DE; ++DI)
          Children.push_back(*DI);
=======
        DomTreeNode *OldNode = DT->getNode(Block);
        SmallVector<DomTreeNode *, 8> Children(OldNode->begin(),
                                               OldNode->end());
>>>>>>> 7177ff55

        DomTreeNode *NewNode = DT->addNewBlock(New, Block);

        for (DomTreeNode *I : Children)
          DT->changeImmediateDominator(I, NewNode);
      }
    }
}

/// constructFunction - make a function based on inputs and outputs, as follows:
/// f(in0, ..., inN, out0, ..., outN)
///
Function *CodeExtractor::constructFunction(const ValueSet &inputs,
                                           const ValueSet &outputs,
                                           BasicBlock *header,
                                           BasicBlock *newRootNode,
                                           BasicBlock *newHeader,
                                           Function *oldFunction,
                                           Module *M) {
  DEBUG(dbgs() << "inputs: " << inputs.size() << "\n");
  DEBUG(dbgs() << "outputs: " << outputs.size() << "\n");

  // This function returns unsigned, outputs will go back by reference.
  switch (NumExitBlocks) {
  case 0:
  case 1: RetTy = Type::getVoidTy(header->getContext()); break;
  case 2: RetTy = Type::getInt1Ty(header->getContext()); break;
  default: RetTy = Type::getInt16Ty(header->getContext()); break;
  }

  std::vector<Type*> paramTy;

  // Add the types of the input values to the function's argument list
  for (Value *value : inputs) {
    DEBUG(dbgs() << "value used in func: " << *value << "\n");
    paramTy.push_back(value->getType());
  }

  // Add the types of the output values to the function's argument list.
  for (Value *output : outputs) {
    DEBUG(dbgs() << "instr used in func: " << *output << "\n");
    if (AggregateArgs)
      paramTy.push_back(output->getType());
    else
      paramTy.push_back(PointerType::getUnqual(output->getType()));
  }

  DEBUG({
    dbgs() << "Function type: " << *RetTy << " f(";
    for (Type *i : paramTy)
      dbgs() << *i << ", ";
    dbgs() << ")\n";
  });

  StructType *StructTy;
  if (AggregateArgs && (inputs.size() + outputs.size() > 0)) {
    StructTy = StructType::get(M->getContext(), paramTy);
    paramTy.clear();
    paramTy.push_back(PointerType::getUnqual(StructTy));
  }
  FunctionType *funcType =
                  FunctionType::get(RetTy, paramTy, false);

  // Create the new function
  Function *newFunction = Function::Create(funcType,
                                           GlobalValue::InternalLinkage,
                                           oldFunction->getName() + "_" +
                                           header->getName(), M);
  // If the old function is no-throw, so is the new one.
  if (oldFunction->doesNotThrow())
    newFunction->setDoesNotThrow();

<<<<<<< HEAD
=======
  // Inherit the uwtable attribute if we need to.
  if (oldFunction->hasUWTable())
    newFunction->setHasUWTable();

  // Inherit all of the target dependent attributes.
  //  (e.g. If the extracted region contains a call to an x86.sse
  //  instruction we need to make sure that the extracted region has the
  //  "target-features" attribute allowing it to be lowered.
  // FIXME: This should be changed to check to see if a specific
  //           attribute can not be inherited.
  AttributeSet OldFnAttrs = oldFunction->getAttributes().getFnAttributes();
  AttrBuilder AB(OldFnAttrs, AttributeSet::FunctionIndex);
  for (auto Attr : AB.td_attrs())
    newFunction->addFnAttr(Attr.first, Attr.second);

>>>>>>> 7177ff55
  newFunction->getBasicBlockList().push_back(newRootNode);

  // Create an iterator to name all of the arguments we inserted.
  Function::arg_iterator AI = newFunction->arg_begin();

  // Rewrite all users of the inputs in the extracted region to use the
  // arguments (or appropriate addressing into struct) instead.
  for (unsigned i = 0, e = inputs.size(); i != e; ++i) {
    Value *RewriteVal;
    if (AggregateArgs) {
      Value *Idx[2];
      Idx[0] = Constant::getNullValue(Type::getInt32Ty(header->getContext()));
      Idx[1] = ConstantInt::get(Type::getInt32Ty(header->getContext()), i);
      TerminatorInst *TI = newFunction->begin()->getTerminator();
      GetElementPtrInst *GEP = GetElementPtrInst::Create(
          StructTy, &*AI, Idx, "gep_" + inputs[i]->getName(), TI);
      RewriteVal = new LoadInst(GEP, "loadgep_" + inputs[i]->getName(), TI);
    } else
      RewriteVal = &*AI++;

    std::vector<User*> Users(inputs[i]->user_begin(), inputs[i]->user_end());
    for (User *use : Users)
      if (Instruction *inst = dyn_cast<Instruction>(use))
        if (Blocks.count(inst->getParent()))
          inst->replaceUsesOfWith(inputs[i], RewriteVal);
  }

  // Set names for input and output arguments.
  if (!AggregateArgs) {
    AI = newFunction->arg_begin();
    for (unsigned i = 0, e = inputs.size(); i != e; ++i, ++AI)
      AI->setName(inputs[i]->getName());
    for (unsigned i = 0, e = outputs.size(); i != e; ++i, ++AI)
      AI->setName(outputs[i]->getName()+".out");
  }

  // Rewrite branches to basic blocks outside of the loop to new dummy blocks
  // within the new function. This must be done before we lose track of which
  // blocks were originally in the code region.
  std::vector<User*> Users(header->user_begin(), header->user_end());
  for (unsigned i = 0, e = Users.size(); i != e; ++i)
    // The BasicBlock which contains the branch is not in the region
    // modify the branch target to a new block
    if (TerminatorInst *TI = dyn_cast<TerminatorInst>(Users[i]))
      if (!Blocks.count(TI->getParent()) &&
          TI->getParent()->getParent() == oldFunction)
        TI->replaceUsesOfWith(header, newHeader);

  return newFunction;
}

/// FindPhiPredForUseInBlock - Given a value and a basic block, find a PHI
/// that uses the value within the basic block, and return the predecessor
/// block associated with that use, or return 0 if none is found.
static BasicBlock* FindPhiPredForUseInBlock(Value* Used, BasicBlock* BB) {
  for (Use &U : Used->uses()) {
     PHINode *P = dyn_cast<PHINode>(U.getUser());
     if (P && P->getParent() == BB)
       return P->getIncomingBlock(U);
  }

  return nullptr;
}

/// emitCallAndSwitchStatement - This method sets up the caller side by adding
/// the call instruction, splitting any PHI nodes in the header block as
/// necessary.
void CodeExtractor::
emitCallAndSwitchStatement(Function *newFunction, BasicBlock *codeReplacer,
                           ValueSet &inputs, ValueSet &outputs) {
  // Emit a call to the new function, passing in: *pointer to struct (if
  // aggregating parameters), or plan inputs and allocated memory for outputs
  std::vector<Value*> params, StructValues, ReloadOutputs, Reloads;

  LLVMContext &Context = newFunction->getContext();

  // Add inputs as params, or to be filled into the struct
  for (Value *input : inputs)
    if (AggregateArgs)
      StructValues.push_back(input);
    else
      params.push_back(input);

  // Create allocas for the outputs
  for (Value *output : outputs) {
    if (AggregateArgs) {
      StructValues.push_back(output);
    } else {
      AllocaInst *alloca =
          new AllocaInst(output->getType(), nullptr, output->getName() + ".loc",
                         &codeReplacer->getParent()->front().front());
      ReloadOutputs.push_back(alloca);
      params.push_back(alloca);
    }
  }

  StructType *StructArgTy = nullptr;
  AllocaInst *Struct = nullptr;
  if (AggregateArgs && (inputs.size() + outputs.size() > 0)) {
    std::vector<Type*> ArgTypes;
    for (ValueSet::iterator v = StructValues.begin(),
           ve = StructValues.end(); v != ve; ++v)
      ArgTypes.push_back((*v)->getType());

    // Allocate a struct at the beginning of this function
    StructArgTy = StructType::get(newFunction->getContext(), ArgTypes);
    Struct = new AllocaInst(StructArgTy, nullptr, "structArg",
                            &codeReplacer->getParent()->front().front());
    params.push_back(Struct);

    for (unsigned i = 0, e = inputs.size(); i != e; ++i) {
      Value *Idx[2];
      Idx[0] = Constant::getNullValue(Type::getInt32Ty(Context));
      Idx[1] = ConstantInt::get(Type::getInt32Ty(Context), i);
      GetElementPtrInst *GEP = GetElementPtrInst::Create(
          StructArgTy, Struct, Idx, "gep_" + StructValues[i]->getName());
      codeReplacer->getInstList().push_back(GEP);
      StoreInst *SI = new StoreInst(StructValues[i], GEP);
      codeReplacer->getInstList().push_back(SI);
    }
  }

  // Emit the call to the function
  CallInst *call = CallInst::Create(newFunction, params,
                                    NumExitBlocks > 1 ? "targetBlock" : "");
  codeReplacer->getInstList().push_back(call);

  Function::arg_iterator OutputArgBegin = newFunction->arg_begin();
  unsigned FirstOut = inputs.size();
  if (!AggregateArgs)
    std::advance(OutputArgBegin, inputs.size());

  // Reload the outputs passed in by reference
  for (unsigned i = 0, e = outputs.size(); i != e; ++i) {
    Value *Output = nullptr;
    if (AggregateArgs) {
      Value *Idx[2];
      Idx[0] = Constant::getNullValue(Type::getInt32Ty(Context));
      Idx[1] = ConstantInt::get(Type::getInt32Ty(Context), FirstOut + i);
      GetElementPtrInst *GEP = GetElementPtrInst::Create(
          StructArgTy, Struct, Idx, "gep_reload_" + outputs[i]->getName());
      codeReplacer->getInstList().push_back(GEP);
      Output = GEP;
    } else {
      Output = ReloadOutputs[i];
    }
    LoadInst *load = new LoadInst(Output, outputs[i]->getName()+".reload");
    Reloads.push_back(load);
    codeReplacer->getInstList().push_back(load);
    std::vector<User*> Users(outputs[i]->user_begin(), outputs[i]->user_end());
    for (unsigned u = 0, e = Users.size(); u != e; ++u) {
      Instruction *inst = cast<Instruction>(Users[u]);
      if (!Blocks.count(inst->getParent()))
        inst->replaceUsesOfWith(outputs[i], load);
    }
  }

  // Now we can emit a switch statement using the call as a value.
  SwitchInst *TheSwitch =
      SwitchInst::Create(Constant::getNullValue(Type::getInt16Ty(Context)),
                         codeReplacer, 0, codeReplacer);

  // Since there may be multiple exits from the original region, make the new
  // function return an unsigned, switch on that number.  This loop iterates
  // over all of the blocks in the extracted region, updating any terminator
  // instructions in the to-be-extracted region that branch to blocks that are
  // not in the region to be extracted.
  std::map<BasicBlock*, BasicBlock*> ExitBlockMap;

  unsigned switchVal = 0;
  for (BasicBlock *Block : Blocks) {
    TerminatorInst *TI = Block->getTerminator();
    for (unsigned i = 0, e = TI->getNumSuccessors(); i != e; ++i)
      if (!Blocks.count(TI->getSuccessor(i))) {
        BasicBlock *OldTarget = TI->getSuccessor(i);
        // add a new basic block which returns the appropriate value
        BasicBlock *&NewTarget = ExitBlockMap[OldTarget];
        if (!NewTarget) {
          // If we don't already have an exit stub for this non-extracted
          // destination, create one now!
          NewTarget = BasicBlock::Create(Context,
                                         OldTarget->getName() + ".exitStub",
                                         newFunction);
          unsigned SuccNum = switchVal++;

          Value *brVal = nullptr;
          switch (NumExitBlocks) {
          case 0:
          case 1: break;  // No value needed.
          case 2:         // Conditional branch, return a bool
            brVal = ConstantInt::get(Type::getInt1Ty(Context), !SuccNum);
            break;
          default:
            brVal = ConstantInt::get(Type::getInt16Ty(Context), SuccNum);
            break;
          }

          ReturnInst *NTRet = ReturnInst::Create(Context, brVal, NewTarget);

          // Update the switch instruction.
          TheSwitch->addCase(ConstantInt::get(Type::getInt16Ty(Context),
                                              SuccNum),
                             OldTarget);

          // Restore values just before we exit
          Function::arg_iterator OAI = OutputArgBegin;
          for (unsigned out = 0, e = outputs.size(); out != e; ++out) {
            // For an invoke, the normal destination is the only one that is
            // dominated by the result of the invocation
            BasicBlock *DefBlock = cast<Instruction>(outputs[out])->getParent();

            bool DominatesDef = true;

            BasicBlock *NormalDest = nullptr;
            if (auto *Invoke = dyn_cast<InvokeInst>(outputs[out]))
              NormalDest = Invoke->getNormalDest();

            if (NormalDest) {
              DefBlock = NormalDest;

              // Make sure we are looking at the original successor block, not
              // at a newly inserted exit block, which won't be in the dominator
              // info.
              for (const auto &I : ExitBlockMap)
                if (DefBlock == I.second) {
                  DefBlock = I.first;
                  break;
                }

              // In the extract block case, if the block we are extracting ends
              // with an invoke instruction, make sure that we don't emit a
              // store of the invoke value for the unwind block.
              if (!DT && DefBlock != OldTarget)
                DominatesDef = false;
            }

            if (DT) {
              DominatesDef = DT->dominates(DefBlock, OldTarget);

              // If the output value is used by a phi in the target block,
              // then we need to test for dominance of the phi's predecessor
              // instead.  Unfortunately, this a little complicated since we
              // have already rewritten uses of the value to uses of the reload.
              BasicBlock* pred = FindPhiPredForUseInBlock(Reloads[out],
                                                          OldTarget);
              if (pred && DT && DT->dominates(DefBlock, pred))
                DominatesDef = true;
            }

            if (DominatesDef) {
              if (AggregateArgs) {
                Value *Idx[2];
                Idx[0] = Constant::getNullValue(Type::getInt32Ty(Context));
                Idx[1] = ConstantInt::get(Type::getInt32Ty(Context),
                                          FirstOut+out);
                GetElementPtrInst *GEP = GetElementPtrInst::Create(
                    StructArgTy, &*OAI, Idx, "gep_" + outputs[out]->getName(),
                    NTRet);
                new StoreInst(outputs[out], GEP, NTRet);
              } else {
                new StoreInst(outputs[out], &*OAI, NTRet);
              }
            }
            // Advance output iterator even if we don't emit a store
            if (!AggregateArgs) ++OAI;
          }
        }

        // rewrite the original branch instruction with this new target
        TI->setSuccessor(i, NewTarget);
      }
  }

  // Now that we've done the deed, simplify the switch instruction.
  Type *OldFnRetTy = TheSwitch->getParent()->getParent()->getReturnType();
  switch (NumExitBlocks) {
  case 0:
    // There are no successors (the block containing the switch itself), which
    // means that previously this was the last part of the function, and hence
    // this should be rewritten as a `ret'

    // Check if the function should return a value
    if (OldFnRetTy->isVoidTy()) {
      ReturnInst::Create(Context, nullptr, TheSwitch);  // Return void
    } else if (OldFnRetTy == TheSwitch->getCondition()->getType()) {
      // return what we have
      ReturnInst::Create(Context, TheSwitch->getCondition(), TheSwitch);
    } else {
      // Otherwise we must have code extracted an unwind or something, just
      // return whatever we want.
      ReturnInst::Create(Context,
                         Constant::getNullValue(OldFnRetTy), TheSwitch);
    }

    TheSwitch->eraseFromParent();
    break;
  case 1:
    // Only a single destination, change the switch into an unconditional
    // branch.
    BranchInst::Create(TheSwitch->getSuccessor(1), TheSwitch);
    TheSwitch->eraseFromParent();
    break;
  case 2:
    BranchInst::Create(TheSwitch->getSuccessor(1), TheSwitch->getSuccessor(2),
                       call, TheSwitch);
    TheSwitch->eraseFromParent();
    break;
  default:
    // Otherwise, make the default destination of the switch instruction be one
    // of the other successors.
    TheSwitch->setCondition(call);
    TheSwitch->setDefaultDest(TheSwitch->getSuccessor(NumExitBlocks));
    // Remove redundant case
    TheSwitch->removeCase(SwitchInst::CaseIt(TheSwitch, NumExitBlocks-1));
    break;
  }
}

void CodeExtractor::moveCodeToFunction(Function *newFunction) {
  Function *oldFunc = (*Blocks.begin())->getParent();
  Function::BasicBlockListType &oldBlocks = oldFunc->getBasicBlockList();
  Function::BasicBlockListType &newBlocks = newFunction->getBasicBlockList();

  for (BasicBlock *Block : Blocks) {
    // Delete the basic block from the old function, and the list of blocks
    oldBlocks.remove(Block);

    // Insert this basic block into the new function
    newBlocks.push_back(Block);
  }
}

<<<<<<< HEAD
static Value *GetCorrectDbgValue(Function *newFunc, Value *V) {
  Function *ActualF = nullptr;
  if (Instruction *I = dyn_cast<Instruction>(V))
    ActualF = I->getParent()->getParent();
  else if (Argument *A = dyn_cast<Argument>(V))
    ActualF = A->getParent();
  else
    return nullptr;

  if (ActualF == newFunc)
    return nullptr;

  CallInst *CI = cast<CallInst>(newFunc->user_back());
  unsigned i = 0;
  for (Function::arg_iterator I = newFunc->arg_begin(),
                              E = newFunc->arg_end(); I != E; ++I, ++i)
    if (CI->getArgOperand(i) == V)
      return &*I;

  assert(false && "debug intrinsics are in extracted function but"
                  " matching load/store are not.");
=======
void CodeExtractor::calculateNewCallTerminatorWeights(
    BasicBlock *CodeReplacer,
    DenseMap<BasicBlock *, BlockFrequency> &ExitWeights,
    BranchProbabilityInfo *BPI) {
  typedef BlockFrequencyInfoImplBase::Distribution Distribution;
  typedef BlockFrequencyInfoImplBase::BlockNode BlockNode;

  // Update the branch weights for the exit block.
  TerminatorInst *TI = CodeReplacer->getTerminator();
  SmallVector<unsigned, 8> BranchWeights(TI->getNumSuccessors(), 0);

  // Block Frequency distribution with dummy node.
  Distribution BranchDist;

  // Add each of the frequencies of the successors.
  for (unsigned i = 0, e = TI->getNumSuccessors(); i < e; ++i) {
    BlockNode ExitNode(i);
    uint64_t ExitFreq = ExitWeights[TI->getSuccessor(i)].getFrequency();
    if (ExitFreq != 0)
      BranchDist.addExit(ExitNode, ExitFreq);
    else
      BPI->setEdgeProbability(CodeReplacer, i, BranchProbability::getZero());
  }

  // Check for no total weight.
  if (BranchDist.Total == 0)
    return;

  // Normalize the distribution so that they can fit in unsigned.
  BranchDist.normalize();

  // Create normalized branch weights and set the metadata.
  for (unsigned I = 0, E = BranchDist.Weights.size(); I < E; ++I) {
    const auto &Weight = BranchDist.Weights[I];

    // Get the weight and update the current BFI.
    BranchWeights[Weight.TargetNode.Index] = Weight.Amount;
    BranchProbability BP(Weight.Amount, BranchDist.Total);
    BPI->setEdgeProbability(CodeReplacer, Weight.TargetNode.Index, BP);
  }
  TI->setMetadata(
      LLVMContext::MD_prof,
      MDBuilder(TI->getContext()).createBranchWeights(BranchWeights));
>>>>>>> 7177ff55
}

Function *CodeExtractor::extractCodeRegion() {
  if (!isEligible())
    return nullptr;

  ValueSet inputs, outputs;

  // Assumption: this is a single-entry code region, and the header is the first
  // block in the region.
  BasicBlock *header = *Blocks.begin();

  // Calculate the entry frequency of the new function before we change the root
  //   block.
  BlockFrequency EntryFreq;
  if (BFI) {
    assert(BPI && "Both BPI and BFI are required to preserve profile info");
    for (BasicBlock *Pred : predecessors(header)) {
      if (Blocks.count(Pred))
        continue;
      EntryFreq +=
          BFI->getBlockFreq(Pred) * BPI->getEdgeProbability(Pred, header);
    }
  }

  // If we have to split PHI nodes or the entry block, do so now.
  severSplitPHINodes(header);

  // If we have any return instructions in the region, split those blocks so
  // that the return is not in the region.
  splitReturnBlocks();

  Function *oldFunction = header->getParent();

  // This takes place of the original loop
  BasicBlock *codeReplacer = BasicBlock::Create(header->getContext(),
                                                "codeRepl", oldFunction,
                                                header);

  // The new function needs a root node because other nodes can branch to the
  // head of the region, but the entry node of a function cannot have preds.
  BasicBlock *newFuncRoot = BasicBlock::Create(header->getContext(),
                                               "newFuncRoot");
  newFuncRoot->getInstList().push_back(BranchInst::Create(header));

  // Find inputs to, outputs from the code region.
  findInputsOutputs(inputs, outputs);

  // Calculate the exit blocks for the extracted region and the total exit
  //  weights for each of those blocks.
  DenseMap<BasicBlock *, BlockFrequency> ExitWeights;
  SmallPtrSet<BasicBlock *, 1> ExitBlocks;
  for (BasicBlock *Block : Blocks) {
    for (succ_iterator SI = succ_begin(Block), SE = succ_end(Block); SI != SE;
         ++SI) {
      if (!Blocks.count(*SI)) {
        // Update the branch weight for this successor.
        if (BFI) {
          BlockFrequency &BF = ExitWeights[*SI];
          BF += BFI->getBlockFreq(Block) * BPI->getEdgeProbability(Block, *SI);
        }
        ExitBlocks.insert(*SI);
      }
    }
  }
  NumExitBlocks = ExitBlocks.size();

  // Construct new function based on inputs/outputs & add allocas for all defs.
  Function *newFunction = constructFunction(inputs, outputs, header,
                                            newFuncRoot,
                                            codeReplacer, oldFunction,
                                            oldFunction->getParent());

  // Update the entry count of the function.
  if (BFI) {
    Optional<uint64_t> EntryCount =
        BFI->getProfileCountFromFreq(EntryFreq.getFrequency());
    if (EntryCount.hasValue())
      newFunction->setEntryCount(EntryCount.getValue());
    BFI->setBlockFreq(codeReplacer, EntryFreq.getFrequency());
  }

  emitCallAndSwitchStatement(newFunction, codeReplacer, inputs, outputs);

  moveCodeToFunction(newFunction);

  // Update the branch weights for the exit block.
  if (BFI && NumExitBlocks > 1)
    calculateNewCallTerminatorWeights(codeReplacer, ExitWeights, BPI);

  // Loop over all of the PHI nodes in the header block, and change any
  // references to the old incoming edge to be the new incoming edge.
  for (BasicBlock::iterator I = header->begin(); isa<PHINode>(I); ++I) {
    PHINode *PN = cast<PHINode>(I);
    for (unsigned i = 0, e = PN->getNumIncomingValues(); i != e; ++i)
      if (!Blocks.count(PN->getIncomingBlock(i)))
        PN->setIncomingBlock(i, newFuncRoot);
  }

  // Look at all successors of the codeReplacer block.  If any of these blocks
  // had PHI nodes in them, we need to update the "from" block to be the code
  // replacer, not the original block in the extracted region.
  std::vector<BasicBlock*> Succs(succ_begin(codeReplacer),
                                 succ_end(codeReplacer));
  for (unsigned i = 0, e = Succs.size(); i != e; ++i)
    for (BasicBlock::iterator I = Succs[i]->begin(); isa<PHINode>(I); ++I) {
      PHINode *PN = cast<PHINode>(I);
      std::set<BasicBlock*> ProcessedPreds;
      for (unsigned i = 0, e = PN->getNumIncomingValues(); i != e; ++i)
        if (Blocks.count(PN->getIncomingBlock(i))) {
          if (ProcessedPreds.insert(PN->getIncomingBlock(i)).second)
            PN->setIncomingBlock(i, codeReplacer);
          else {
            // There were multiple entries in the PHI for this block, now there
            // is only one, so remove the duplicated entries.
            PN->removeIncomingValue(i, false);
            --i; --e;
          }
        }
    }

  // Update debug intrinsics
  DIBuilder DIB(*newFunction->getParent());
  std::vector<DbgValueInst *> ToDelete;
  std::vector<AllocaInst *> ToMove;
  for (inst_iterator I = inst_begin(newFunction),
                     E = inst_end(newFunction); I != E; ++I)
    if (DbgValueInst *DVI = dyn_cast<DbgValueInst>(&*I)) {
      Value *NewVal = GetCorrectDbgValue(newFunction, DVI->getValue());
      if (NewVal) {
        auto DbgVal =
          DIB.insertDbgValueIntrinsic(NewVal, DVI->getOffset(), DVI->getVariable(), DVI->getExpression(), DVI->getDebugLoc(), DVI);

        DbgVal->setDebugLoc(DVI->getDebugLoc());
        ToDelete.push_back(DVI);
      }
    } else if (DbgDeclareInst *DDI = dyn_cast<DbgDeclareInst>(&*I)) {
      AllocaInst *AI = dyn_cast_or_null<AllocaInst>(DDI->getAddress());
      if (AI && AI->getParent()->getParent() != newFunction)
        ToMove.push_back(AI);
    }

  for (auto I : ToDelete)
    I->eraseFromParent();
  for (auto I : ToMove)
    I->moveBefore(&*newFunction->getEntryBlock().begin());

  //cerr << "NEW FUNCTION: " << *newFunction;
  //  verifyFunction(*newFunction);

  //  cerr << "OLD FUNCTION: " << *oldFunction;
  //  verifyFunction(*oldFunction);

  DEBUG(if (verifyFunction(*newFunction))
        report_fatal_error("verifyFunction failed!"));
  return newFunction;
}<|MERGE_RESOLUTION|>--- conflicted
+++ resolved
@@ -90,13 +90,7 @@
     if (!Result.insert(*BBBegin))
       llvm_unreachable("Repeated basic blocks in extraction input");
 
-<<<<<<< HEAD
-    if (!isBlockValidForExtraction(**I)) {
-      //errs() << "BAD BLOCK\n";
-      //(*I)->dump();
-=======
     if (!CodeExtractor::isBlockValidForExtraction(**BBBegin)) {
->>>>>>> 7177ff55
       Result.clear();
       return Result;
     }
@@ -287,17 +281,9 @@
       if (DT) {
         // Old dominates New. New node dominates all other nodes dominated
         // by Old.
-<<<<<<< HEAD
-        DomTreeNode *OldNode = DT->getNode(*I);
-        SmallVector<DomTreeNode*, 8> Children;
-        for (DomTreeNode::iterator DI = OldNode->begin(), DE = OldNode->end();
-             DI != DE; ++DI)
-          Children.push_back(*DI);
-=======
         DomTreeNode *OldNode = DT->getNode(Block);
         SmallVector<DomTreeNode *, 8> Children(OldNode->begin(),
                                                OldNode->end());
->>>>>>> 7177ff55
 
         DomTreeNode *NewNode = DT->addNewBlock(New, Block);
 
@@ -370,8 +356,6 @@
   if (oldFunction->doesNotThrow())
     newFunction->setDoesNotThrow();
 
-<<<<<<< HEAD
-=======
   // Inherit the uwtable attribute if we need to.
   if (oldFunction->hasUWTable())
     newFunction->setHasUWTable();
@@ -387,7 +371,6 @@
   for (auto Attr : AB.td_attrs())
     newFunction->addFnAttr(Attr.first, Attr.second);
 
->>>>>>> 7177ff55
   newFunction->getBasicBlockList().push_back(newRootNode);
 
   // Create an iterator to name all of the arguments we inserted.
@@ -720,7 +703,6 @@
   }
 }
 
-<<<<<<< HEAD
 static Value *GetCorrectDbgValue(Function *newFunc, Value *V) {
   Function *ActualF = nullptr;
   if (Instruction *I = dyn_cast<Instruction>(V))
@@ -742,7 +724,8 @@
 
   assert(false && "debug intrinsics are in extracted function but"
                   " matching load/store are not.");
-=======
+}
+
 void CodeExtractor::calculateNewCallTerminatorWeights(
     BasicBlock *CodeReplacer,
     DenseMap<BasicBlock *, BlockFrequency> &ExitWeights,
@@ -786,7 +769,6 @@
   TI->setMetadata(
       LLVMContext::MD_prof,
       MDBuilder(TI->getContext()).createBranchWeights(BranchWeights));
->>>>>>> 7177ff55
 }
 
 Function *CodeExtractor::extractCodeRegion() {
