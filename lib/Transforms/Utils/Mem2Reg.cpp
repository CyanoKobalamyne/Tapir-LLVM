//===- Mem2Reg.cpp - The -mem2reg pass, a wrapper around the Utils lib ----===//
//
//                     The LLVM Compiler Infrastructure
//
// This file is distributed under the University of Illinois Open Source
// License. See LICENSE.TXT for details.
//
//===----------------------------------------------------------------------===//
//
// This pass is a simple pass wrapper around the PromoteMemToReg function call
// exposed by the Utils library.
//
//===----------------------------------------------------------------------===//

#include "llvm/Transforms/Utils/Mem2Reg.h"
#include "llvm/ADT/Statistic.h"
#include "llvm/Analysis/AssumptionCache.h"
#include "llvm/IR/Dominators.h"
#include "llvm/IR/Function.h"
#include "llvm/IR/Instructions.h"
#include "llvm/Transforms/Scalar.h"
#include "llvm/Transforms/Utils/PromoteMemToReg.h"
#include "llvm/Transforms/Utils/UnifyFunctionExitNodes.h"
using namespace llvm;

#define DEBUG_TYPE "mem2reg"

STATISTIC(NumPromoted, "Number of alloca's promoted");

<<<<<<< HEAD
namespace {
  struct PromotePass : public FunctionPass {
    static char ID; // Pass identification, replacement for typeid
    PromotePass() : FunctionPass(ID) {
      initializePromotePassPass(*PassRegistry::getPassRegistry());
    }

    // runOnFunction - To run this pass, first we calculate the alloca
    // instructions that are safe for promotion, then we promote each one.
    //
    bool runOnFunction(Function &F) override;

    void getAnalysisUsage(AnalysisUsage &AU) const override {
      AU.addRequired<AssumptionCacheTracker>();
      AU.addRequired<DominatorTreeWrapperPass>();
      AU.setPreservesCFG();
      // This is a cluster of orthogonal Transforms
      AU.addPreserved<UnifyFunctionExitNodes>();
      AU.addPreservedID(LowerSwitchID);
      AU.addPreservedID(LowerInvokePassID);
    }
  };
}  // end of anonymous namespace

char PromotePass::ID = 0;
INITIALIZE_PASS_BEGIN(PromotePass, "mem2reg", "Promote Memory to Register",
                false, false)
INITIALIZE_PASS_DEPENDENCY(AssumptionCacheTracker)
INITIALIZE_PASS_DEPENDENCY(DominatorTreeWrapperPass)
INITIALIZE_PASS_END(PromotePass, "mem2reg", "Promote Memory to Register",
                false, false)

bool PromotePass::runOnFunction(Function &F) {
  std::vector<AllocaInst*> Allocas;

  if (F.hasFnAttribute(Attribute::OptimizeNone))
    return false;

  bool Changed  = false;

  DominatorTree &DT = getAnalysis<DominatorTreeWrapperPass>().getDomTree();
  AssumptionCache &AC =
      getAnalysis<AssumptionCacheTracker>().getAssumptionCache(F);
=======
static bool promoteMemoryToRegister(Function &F, DominatorTree &DT,
                                    AssumptionCache &AC) {
  std::vector<AllocaInst *> Allocas;
  BasicBlock &BB = F.getEntryBlock(); // Get the entry node for the function
  bool Changed = false;
>>>>>>> 7177ff55

  while (1) {
    Allocas.clear();

    // Find allocas that are safe to promote, by looking at all instructions in
    // the entry node
<<<<<<< HEAD
    for (BasicBlock &BB : F) {
      bool toRun = &BB == &F.getEntryBlock();
      if (BasicBlock* pred = BB.getUniquePredecessor()) {
        if (DetachInst* det = dyn_cast<DetachInst>(pred->getTerminator())) {
          toRun |= &BB == det->getDetached();
        }
      }
      if (!toRun) continue;
      for (BasicBlock::iterator I = BB.begin(), E = --BB.end(); I != E; ++I)
        if (AllocaInst *AI = dyn_cast<AllocaInst>(I))       // Is it an alloca?
          if (isAllocaPromotable(AI, DT))
            Allocas.push_back(AI);
    }
=======
    for (BasicBlock::iterator I = BB.begin(), E = --BB.end(); I != E; ++I)
      if (AllocaInst *AI = dyn_cast<AllocaInst>(I)) // Is it an alloca?
        if (isAllocaPromotable(AI))
          Allocas.push_back(AI);
>>>>>>> 7177ff55

    if (Allocas.empty())
      break;

    PromoteMemToReg(Allocas, DT, nullptr, &AC);
    NumPromoted += Allocas.size();
    Changed = true;
  }
  return Changed;
}

PreservedAnalyses PromotePass::run(Function &F, FunctionAnalysisManager &AM) {
  auto &DT = AM.getResult<DominatorTreeAnalysis>(F);
  auto &AC = AM.getResult<AssumptionAnalysis>(F);
  if (!promoteMemoryToRegister(F, DT, AC))
    return PreservedAnalyses::all();

  // FIXME: This should also 'preserve the CFG'.
  return PreservedAnalyses::none();
}

namespace {
struct PromoteLegacyPass : public FunctionPass {
  static char ID; // Pass identification, replacement for typeid
  PromoteLegacyPass() : FunctionPass(ID) {
    initializePromoteLegacyPassPass(*PassRegistry::getPassRegistry());
  }

  // runOnFunction - To run this pass, first we calculate the alloca
  // instructions that are safe for promotion, then we promote each one.
  //
  bool runOnFunction(Function &F) override {
    if (skipFunction(F))
      return false;

    DominatorTree &DT = getAnalysis<DominatorTreeWrapperPass>().getDomTree();
    AssumptionCache &AC =
        getAnalysis<AssumptionCacheTracker>().getAssumptionCache(F);
    return promoteMemoryToRegister(F, DT, AC);
  }

  void getAnalysisUsage(AnalysisUsage &AU) const override {
    AU.addRequired<AssumptionCacheTracker>();
    AU.addRequired<DominatorTreeWrapperPass>();
    AU.setPreservesCFG();
  }
  };
}  // end of anonymous namespace

char PromoteLegacyPass::ID = 0;
INITIALIZE_PASS_BEGIN(PromoteLegacyPass, "mem2reg", "Promote Memory to "
                                                    "Register",
                      false, false)
INITIALIZE_PASS_DEPENDENCY(AssumptionCacheTracker)
INITIALIZE_PASS_DEPENDENCY(DominatorTreeWrapperPass)
INITIALIZE_PASS_END(PromoteLegacyPass, "mem2reg", "Promote Memory to Register",
                    false, false)

// createPromoteMemoryToRegister - Provide an entry point to create this pass.
//
FunctionPass *llvm::createPromoteMemoryToRegisterPass() {
  return new PromoteLegacyPass();
}<|MERGE_RESOLUTION|>--- conflicted
+++ resolved
@@ -27,64 +27,17 @@
 
 STATISTIC(NumPromoted, "Number of alloca's promoted");
 
-<<<<<<< HEAD
-namespace {
-  struct PromotePass : public FunctionPass {
-    static char ID; // Pass identification, replacement for typeid
-    PromotePass() : FunctionPass(ID) {
-      initializePromotePassPass(*PassRegistry::getPassRegistry());
-    }
-
-    // runOnFunction - To run this pass, first we calculate the alloca
-    // instructions that are safe for promotion, then we promote each one.
-    //
-    bool runOnFunction(Function &F) override;
-
-    void getAnalysisUsage(AnalysisUsage &AU) const override {
-      AU.addRequired<AssumptionCacheTracker>();
-      AU.addRequired<DominatorTreeWrapperPass>();
-      AU.setPreservesCFG();
-      // This is a cluster of orthogonal Transforms
-      AU.addPreserved<UnifyFunctionExitNodes>();
-      AU.addPreservedID(LowerSwitchID);
-      AU.addPreservedID(LowerInvokePassID);
-    }
-  };
-}  // end of anonymous namespace
-
-char PromotePass::ID = 0;
-INITIALIZE_PASS_BEGIN(PromotePass, "mem2reg", "Promote Memory to Register",
-                false, false)
-INITIALIZE_PASS_DEPENDENCY(AssumptionCacheTracker)
-INITIALIZE_PASS_DEPENDENCY(DominatorTreeWrapperPass)
-INITIALIZE_PASS_END(PromotePass, "mem2reg", "Promote Memory to Register",
-                false, false)
-
-bool PromotePass::runOnFunction(Function &F) {
-  std::vector<AllocaInst*> Allocas;
-
-  if (F.hasFnAttribute(Attribute::OptimizeNone))
-    return false;
-
-  bool Changed  = false;
-
-  DominatorTree &DT = getAnalysis<DominatorTreeWrapperPass>().getDomTree();
-  AssumptionCache &AC =
-      getAnalysis<AssumptionCacheTracker>().getAssumptionCache(F);
-=======
 static bool promoteMemoryToRegister(Function &F, DominatorTree &DT,
                                     AssumptionCache &AC) {
   std::vector<AllocaInst *> Allocas;
   BasicBlock &BB = F.getEntryBlock(); // Get the entry node for the function
   bool Changed = false;
->>>>>>> 7177ff55
 
   while (1) {
     Allocas.clear();
 
     // Find allocas that are safe to promote, by looking at all instructions in
     // the entry node
-<<<<<<< HEAD
     for (BasicBlock &BB : F) {
       bool toRun = &BB == &F.getEntryBlock();
       if (BasicBlock* pred = BB.getUniquePredecessor()) {
@@ -98,12 +51,10 @@
           if (isAllocaPromotable(AI, DT))
             Allocas.push_back(AI);
     }
-=======
     for (BasicBlock::iterator I = BB.begin(), E = --BB.end(); I != E; ++I)
       if (AllocaInst *AI = dyn_cast<AllocaInst>(I)) // Is it an alloca?
         if (isAllocaPromotable(AI))
           Allocas.push_back(AI);
->>>>>>> 7177ff55
 
     if (Allocas.empty())
       break;
