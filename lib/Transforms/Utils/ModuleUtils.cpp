--- conflicted
+++ resolved
@@ -89,24 +89,6 @@
   appendToGlobalArray("llvm.global_dtors", M, F, Priority, Data);
 }
 
-<<<<<<< HEAD
-Function *llvm::checkCsiInterfaceFunction(Constant *FuncOrBitcast) {
-  if (Function *F = dyn_cast<Function>(FuncOrBitcast)) {
-    return F;
-  }
-  if (ConstantExpr *CE = dyn_cast<ConstantExpr>(FuncOrBitcast)) {
-    if (CE->isCast() && CE->getOpcode() == Instruction::BitCast) {
-      if (Function *F = dyn_cast<Function>(CE->getOperand(0))) {
-        return F;
-      }
-    }
-  }
-  FuncOrBitcast->dump();
-  std::string Err;
-  raw_string_ostream Stream(Err);
-  Stream << "ComprehensiveStaticInstrumentation interface function redefined: " << *FuncOrBitcast;
-  report_fatal_error(Err);
-=======
 static void appendToUsedList(Module &M, StringRef Name, ArrayRef<GlobalValue *> Values) {
   GlobalVariable *GV = M.getGlobalVariable(Name);
   SmallPtrSet<Constant *, 16> InitAsSet;
@@ -143,7 +125,24 @@
 
 void llvm::appendToCompilerUsed(Module &M, ArrayRef<GlobalValue *> Values) {
   appendToUsedList(M, "llvm.compiler.used", Values);
->>>>>>> 3e65807a
+}
+
+Function *llvm::checkCsiInterfaceFunction(Constant *FuncOrBitcast) {
+  if (Function *F = dyn_cast<Function>(FuncOrBitcast)) {
+    return F;
+  }
+  if (ConstantExpr *CE = dyn_cast<ConstantExpr>(FuncOrBitcast)) {
+    if (CE->isCast() && CE->getOpcode() == Instruction::BitCast) {
+      if (Function *F = dyn_cast<Function>(CE->getOperand(0))) {
+        return F;
+      }
+    }
+  }
+  FuncOrBitcast->dump();
+  std::string Err;
+  raw_string_ostream Stream(Err);
+  Stream << "ComprehensiveStaticInstrumentation interface function redefined: " << *FuncOrBitcast;
+  report_fatal_error(Err);
 }
 
 Function *llvm::checkSanitizerInterfaceFunction(Constant *FuncOrBitcast) {
