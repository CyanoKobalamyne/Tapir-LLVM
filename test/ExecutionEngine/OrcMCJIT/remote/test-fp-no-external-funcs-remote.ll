; RUN: %lli -jit-kind=orc-mcjit -remote-mcjit -mcjit-remote-process=lli-child-target%exeext %s > /dev/null
; XFAIL: mingw32,win32
<<<<<<< HEAD
=======
; UNSUPPORTED: powerpc64-unknown-linux-gnu
; Remove UNSUPPORTED for powerpc64-unknown-linux-gnu if problem caused by r266663 is fixed
>>>>>>> 7177ff55

define double @test(double* %DP, double %Arg) nounwind {
	%D = load double, double* %DP		; <double> [#uses=1]
	%V = fadd double %D, 1.000000e+00		; <double> [#uses=2]
	%W = fsub double %V, %V		; <double> [#uses=3]
	%X = fmul double %W, %W		; <double> [#uses=2]
	%Y = fdiv double %X, %X		; <double> [#uses=2]
	%Q = fadd double %Y, %Arg		; <double> [#uses=1]
	%R = bitcast double %Q to double		; <double> [#uses=1]
	store double %Q, double* %DP
	ret double %Y
}

define i32 @main() nounwind {
	%X = alloca double		; <double*> [#uses=2]
	store double 0.000000e+00, double* %X
	call double @test( double* %X, double 2.000000e+00 )		; <double>:1 [#uses=0]
	ret i32 0
}<|MERGE_RESOLUTION|>--- conflicted
+++ resolved
@@ -1,10 +1,7 @@
 ; RUN: %lli -jit-kind=orc-mcjit -remote-mcjit -mcjit-remote-process=lli-child-target%exeext %s > /dev/null
 ; XFAIL: mingw32,win32
-<<<<<<< HEAD
-=======
 ; UNSUPPORTED: powerpc64-unknown-linux-gnu
 ; Remove UNSUPPORTED for powerpc64-unknown-linux-gnu if problem caused by r266663 is fixed
->>>>>>> 7177ff55
 
 define double @test(double* %DP, double %Arg) nounwind {
 	%D = load double, double* %DP		; <double> [#uses=1]
