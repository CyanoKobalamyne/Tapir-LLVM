; RUN: %lli -remote-mcjit -O0 -mcjit-remote-process=lli-child-target%exeext %s
; XFAIL: mingw32,win32
<<<<<<< HEAD
=======
; UNSUPPORTED: powerpc64-unknown-linux-gnu
; Remove UNSUPPORTED for powerpc64-unknown-linux-gnu if problem caused by r266663 is fixed
>>>>>>> 7177ff55

@.str = private unnamed_addr constant [6 x i8] c"data1\00", align 1
@ptr = global i8* getelementptr inbounds ([6 x i8], [6 x i8]* @.str, i32 0, i32 0), align 4
@.str1 = private unnamed_addr constant [6 x i8] c"data2\00", align 1
@ptr2 = global i8* getelementptr inbounds ([6 x i8], [6 x i8]* @.str1, i32 0, i32 0), align 4

define i32 @main(i32 %argc, i8** nocapture %argv) nounwind readonly {
entry:
  %0 = load i8*, i8** @ptr, align 4
  %1 = load i8*, i8** @ptr2, align 4
  %cmp = icmp eq i8* %0, %1
  %. = zext i1 %cmp to i32
  ret i32 %.
}<|MERGE_RESOLUTION|>--- conflicted
+++ resolved
@@ -1,10 +1,7 @@
 ; RUN: %lli -remote-mcjit -O0 -mcjit-remote-process=lli-child-target%exeext %s
 ; XFAIL: mingw32,win32
-<<<<<<< HEAD
-=======
 ; UNSUPPORTED: powerpc64-unknown-linux-gnu
 ; Remove UNSUPPORTED for powerpc64-unknown-linux-gnu if problem caused by r266663 is fixed
->>>>>>> 7177ff55
 
 @.str = private unnamed_addr constant [6 x i8] c"data1\00", align 1
 @ptr = global i8* getelementptr inbounds ([6 x i8], [6 x i8]* @.str, i32 0, i32 0), align 4
