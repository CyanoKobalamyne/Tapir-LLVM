; RUN: llc -mtriple thumbv7-windows-itanium -filetype asm -o - %s | FileCheck %s
; RUN: llc -mtriple thumbv7-windows-msvc -filetype asm -o - %s | FileCheck %s

define arm_aapcs_vfpcc i32 @sdiv32(i32 %divisor, i32 %divident) {
entry:
  %div = sdiv i32 %divident, %divisor
  ret i32 %div
}

; CHECK-LABEL: sdiv32:
; CHECK: cbz r0
<<<<<<< HEAD
; CHECK: bl __rt_sdiv
; CHECK: udf.w #249
=======
; CHECK: b
; CHECK: udf.w #249
; CHECK: bl __rt_sdiv
>>>>>>> 7177ff55

define arm_aapcs_vfpcc i32 @udiv32(i32 %divisor, i32 %divident) {
entry:
  %div = udiv i32 %divident, %divisor
  ret i32 %div
}

; CHECK-LABEL: udiv32:
; CHECK: cbz r0
<<<<<<< HEAD
; CHECK: bl __rt_udiv
; CHECK: udf.w #249
=======
; CHECK: b
; CHECK: udf.w #249
; CHECK: bl __rt_udiv
>>>>>>> 7177ff55

define arm_aapcs_vfpcc i64 @sdiv64(i64 %divisor, i64 %divident) {
entry:
  %div = sdiv i64 %divident, %divisor
  ret i64 %div
}

; CHECK-LABEL: sdiv64:
<<<<<<< HEAD
; CHECK: orr.w r12, r0, r1
; CHECK-NEXT: cbz r12
=======
; CHECK: orr.w r4, r0, r1
; CHECK-NEXT: cbz r4
; CHECK: b
; CHECK: udf.w #249
>>>>>>> 7177ff55
; CHECK: bl __rt_sdiv64
; CHECK: udf.w #249

define arm_aapcs_vfpcc i64 @udiv64(i64 %divisor, i64 %divident) {
entry:
  %div = udiv i64 %divident, %divisor
  ret i64 %div
}

; CHECK-LABEL: udiv64:
<<<<<<< HEAD
; CHECK: orr.w r12, r0, r1
; CHECK-NEXT: cbz r12
; CHECK: bl __rt_udiv64
; CHECK: udf.w #249
=======
; CHECK: orr.w r4, r0, r1
; CHECK-NEXT: cbz r4
; CHECK: b
; CHECK: udf.w #249
; CHECK: bl __rt_udiv64
>>>>>>> 7177ff55
<|MERGE_RESOLUTION|>--- conflicted
+++ resolved
@@ -9,14 +9,9 @@
 
 ; CHECK-LABEL: sdiv32:
 ; CHECK: cbz r0
-<<<<<<< HEAD
-; CHECK: bl __rt_sdiv
-; CHECK: udf.w #249
-=======
 ; CHECK: b
 ; CHECK: udf.w #249
 ; CHECK: bl __rt_sdiv
->>>>>>> 7177ff55
 
 define arm_aapcs_vfpcc i32 @udiv32(i32 %divisor, i32 %divident) {
 entry:
@@ -26,14 +21,9 @@
 
 ; CHECK-LABEL: udiv32:
 ; CHECK: cbz r0
-<<<<<<< HEAD
-; CHECK: bl __rt_udiv
-; CHECK: udf.w #249
-=======
 ; CHECK: b
 ; CHECK: udf.w #249
 ; CHECK: bl __rt_udiv
->>>>>>> 7177ff55
 
 define arm_aapcs_vfpcc i64 @sdiv64(i64 %divisor, i64 %divident) {
 entry:
@@ -42,17 +32,11 @@
 }
 
 ; CHECK-LABEL: sdiv64:
-<<<<<<< HEAD
-; CHECK: orr.w r12, r0, r1
-; CHECK-NEXT: cbz r12
-=======
 ; CHECK: orr.w r4, r0, r1
 ; CHECK-NEXT: cbz r4
 ; CHECK: b
 ; CHECK: udf.w #249
->>>>>>> 7177ff55
 ; CHECK: bl __rt_sdiv64
-; CHECK: udf.w #249
 
 define arm_aapcs_vfpcc i64 @udiv64(i64 %divisor, i64 %divident) {
 entry:
@@ -61,15 +45,8 @@
 }
 
 ; CHECK-LABEL: udiv64:
-<<<<<<< HEAD
-; CHECK: orr.w r12, r0, r1
-; CHECK-NEXT: cbz r12
-; CHECK: bl __rt_udiv64
-; CHECK: udf.w #249
-=======
 ; CHECK: orr.w r4, r0, r1
 ; CHECK-NEXT: cbz r4
 ; CHECK: b
 ; CHECK: udf.w #249
 ; CHECK: bl __rt_udiv64
->>>>>>> 7177ff55
