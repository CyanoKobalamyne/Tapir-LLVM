--- conflicted
+++ resolved
@@ -630,18 +630,6 @@
   ret void
 }
 
-<<<<<<< HEAD
-; Don't do shrink-wrapping when we need to re-align the stack pointer.
-; See bug 26642.
-; CHECK-LABEL: stack_realign:
-; CHECK-NOT: lsl w[[LSL1:[0-9]+]], w0, w1
-; CHECK-NOT: lsl w[[LSL2:[0-9]+]], w1, w0
-; CHECK: stp x29, x30, [sp, #-16]!
-; CHECK: mov x29, sp
-; CHECK: sub x{{[0-9]+}}, sp, #16
-; CHECK-DAG: lsl w[[LSL1:[0-9]+]], w0, w1
-; CHECK-DAG: lsl w[[LSL2:[0-9]+]], w1, w0
-=======
 ; Re-aligned stack pointer.  See bug 26642.  Avoid clobbering live
 ; values in the prologue when re-aligning the stack pointer.
 ; CHECK-LABEL: stack_realign:
@@ -656,7 +644,6 @@
 ; DISABLE: sub x{{[0-9]+}}, sp, #16
 ; DISABLE-DAG: lsl w[[LSL1:[0-9]+]], w0, w1
 ; DISABLE-DAG: lsl w[[LSL2:[0-9]+]], w1, w0
->>>>>>> 7177ff55
 ; CHECK-DAG: str w[[LSL1]],
 ; CHECK-DAG: str w[[LSL2]],
 
