; RUN: opt -S < %s -basicaa -loop-vectorize -force-vector-interleave=1 2>&1 | FileCheck %s

target datalayout = "e-m:e-i64:64-i128:128-n32:64-S128"
target triple = "aarch64"

; CHECK-LABEL: @add_a(
; CHECK: load <16 x i8>, <16 x i8>*
; CHECK: add nuw nsw <16 x i8>
; CHECK: store <16 x i8>
; Function Attrs: nounwind
define void @add_a(i8* noalias nocapture readonly %p, i8* noalias nocapture %q, i32 %len) #0 {
entry:
  %cmp8 = icmp sgt i32 %len, 0
  br i1 %cmp8, label %for.body, label %for.cond.cleanup

for.cond.cleanup:                                 ; preds = %for.body, %entry
  ret void

for.body:                                         ; preds = %entry, %for.body
  %indvars.iv = phi i64 [ %indvars.iv.next, %for.body ], [ 0, %entry ]
  %arrayidx = getelementptr inbounds i8, i8* %p, i64 %indvars.iv
  %0 = load i8, i8* %arrayidx
  %conv = zext i8 %0 to i32
  %add = add nuw nsw i32 %conv, 2
  %conv1 = trunc i32 %add to i8
  %arrayidx3 = getelementptr inbounds i8, i8* %q, i64 %indvars.iv
  store i8 %conv1, i8* %arrayidx3
  %indvars.iv.next = add nuw nsw i64 %indvars.iv, 1
  %lftr.wideiv = trunc i64 %indvars.iv.next to i32
  %exitcond = icmp eq i32 %lftr.wideiv, %len
  br i1 %exitcond, label %for.cond.cleanup, label %for.body
}

; CHECK-LABEL: @add_b(
; CHECK: load <8 x i16>, <8 x i16>*
; CHECK: add nuw nsw <8 x i16>
; CHECK: store <8 x i16>
; Function Attrs: nounwind
define void @add_b(i16* noalias nocapture readonly %p, i16* noalias nocapture %q, i32 %len) #0 {
entry:
  %cmp9 = icmp sgt i32 %len, 0
  br i1 %cmp9, label %for.body, label %for.cond.cleanup

for.cond.cleanup:                                 ; preds = %for.body, %entry
  ret void

for.body:                                         ; preds = %entry, %for.body
  %indvars.iv = phi i64 [ %indvars.iv.next, %for.body ], [ 0, %entry ]
  %arrayidx = getelementptr inbounds i16, i16* %p, i64 %indvars.iv
  %0 = load i16, i16* %arrayidx
  %conv8 = zext i16 %0 to i32
  %add = add nuw nsw i32 %conv8, 2
  %conv1 = trunc i32 %add to i16
  %arrayidx3 = getelementptr inbounds i16, i16* %q, i64 %indvars.iv
  store i16 %conv1, i16* %arrayidx3
  %indvars.iv.next = add nuw nsw i64 %indvars.iv, 1
  %lftr.wideiv = trunc i64 %indvars.iv.next to i32
  %exitcond = icmp eq i32 %lftr.wideiv, %len
  br i1 %exitcond, label %for.cond.cleanup, label %for.body
}

; CHECK-LABEL: @add_c(
; CHECK: load <8 x i8>, <8 x i8>*
; CHECK: add nuw nsw <8 x i16>
; CHECK: store <8 x i16>
; Function Attrs: nounwind
define void @add_c(i8* noalias nocapture readonly %p, i16* noalias nocapture %q, i32 %len) #0 {
entry:
  %cmp8 = icmp sgt i32 %len, 0
  br i1 %cmp8, label %for.body, label %for.cond.cleanup

for.cond.cleanup:                                 ; preds = %for.body, %entry
  ret void

for.body:                                         ; preds = %entry, %for.body
  %indvars.iv = phi i64 [ %indvars.iv.next, %for.body ], [ 0, %entry ]
  %arrayidx = getelementptr inbounds i8, i8* %p, i64 %indvars.iv
  %0 = load i8, i8* %arrayidx
  %conv = zext i8 %0 to i32
  %add = add nuw nsw i32 %conv, 2
  %conv1 = trunc i32 %add to i16
  %arrayidx3 = getelementptr inbounds i16, i16* %q, i64 %indvars.iv
  store i16 %conv1, i16* %arrayidx3
  %indvars.iv.next = add nuw nsw i64 %indvars.iv, 1
  %lftr.wideiv = trunc i64 %indvars.iv.next to i32
  %exitcond = icmp eq i32 %lftr.wideiv, %len
  br i1 %exitcond, label %for.cond.cleanup, label %for.body
}

; CHECK-LABEL: @add_d(
; CHECK: load <4 x i16>
; CHECK: add nsw <4 x i32>
; CHECK: store <4 x i32>
define void @add_d(i16* noalias nocapture readonly %p, i32* noalias nocapture %q, i32 %len) #0 {
entry:
  %cmp7 = icmp sgt i32 %len, 0
  br i1 %cmp7, label %for.body, label %for.cond.cleanup

for.cond.cleanup:                                 ; preds = %for.body, %entry
  ret void

for.body:                                         ; preds = %entry, %for.body
  %indvars.iv = phi i64 [ %indvars.iv.next, %for.body ], [ 0, %entry ]
  %arrayidx = getelementptr inbounds i16, i16* %p, i64 %indvars.iv
  %0 = load i16, i16* %arrayidx
  %conv = sext i16 %0 to i32
  %add = add nsw i32 %conv, 2
  %arrayidx2 = getelementptr inbounds i32, i32* %q, i64 %indvars.iv
  store i32 %add, i32* %arrayidx2
  %indvars.iv.next = add nuw nsw i64 %indvars.iv, 1
  %lftr.wideiv = trunc i64 %indvars.iv.next to i32
  %exitcond = icmp eq i32 %lftr.wideiv, %len
  br i1 %exitcond, label %for.cond.cleanup, label %for.body
}

; CHECK-LABEL: @add_e(
; CHECK: load <16 x i8>
; CHECK: shl <16 x i8>
; CHECK: add nuw nsw <16 x i8>
; CHECK: or <16 x i8>
; CHECK: mul nuw nsw <16 x i8>
; CHECK: and <16 x i8>
; CHECK: xor <16 x i8>
; CHECK: mul nuw nsw <16 x i8>
; CHECK: store <16 x i8>
define void @add_e(i8* noalias nocapture readonly %p, i8* noalias nocapture %q, i8 %arg1, i8 %arg2, i32 %len) #0 {
entry:
  %cmp.32 = icmp sgt i32 %len, 0
  br i1 %cmp.32, label %for.body.lr.ph, label %for.cond.cleanup

for.body.lr.ph:                                   ; preds = %entry
  %conv11 = zext i8 %arg2 to i32
  %conv13 = zext i8 %arg1 to i32
  br label %for.body

for.cond.cleanup:                                 ; preds = %for.body, %entry
  ret void

for.body:                                         ; preds = %for.body, %for.body.lr.ph
  %indvars.iv = phi i64 [ 0, %for.body.lr.ph ], [ %indvars.iv.next, %for.body ]
  %arrayidx = getelementptr inbounds i8, i8* %p, i64 %indvars.iv
  %0 = load i8, i8* %arrayidx
  %conv = zext i8 %0 to i32
  %add = shl i32 %conv, 4
  %conv2 = add nuw nsw i32 %add, 32
  %or = or i32 %conv, 51
  %mul = mul nuw nsw i32 %or, 60
  %and = and i32 %conv2, %conv13
  %mul.masked = and i32 %mul, 252
  %conv17 = xor i32 %mul.masked, %conv11
  %mul18 = mul nuw nsw i32 %conv17, %and
  %conv19 = trunc i32 %mul18 to i8
  %arrayidx21 = getelementptr inbounds i8, i8* %q, i64 %indvars.iv
  store i8 %conv19, i8* %arrayidx21
  %indvars.iv.next = add nuw nsw i64 %indvars.iv, 1
  %lftr.wideiv = trunc i64 %indvars.iv.next to i32
  %exitcond = icmp eq i32 %lftr.wideiv, %len
  br i1 %exitcond, label %for.cond.cleanup, label %for.body
}

; CHECK-LABEL: @add_f
; CHECK: load <8 x i16>
; CHECK: trunc <8 x i16>
; CHECK: shl <8 x i8>
; CHECK: add nsw <8 x i8>
; CHECK: or <8 x i8>
; CHECK: mul nuw nsw <8 x i8>
; CHECK: and <8 x i8>
; CHECK: xor <8 x i8>
; CHECK: mul nuw nsw <8 x i8>
; CHECK: store <8 x i8>
define void @add_f(i16* noalias nocapture readonly %p, i8* noalias nocapture %q, i8 %arg1, i8 %arg2, i32 %len) #0 {
entry:
  %cmp.32 = icmp sgt i32 %len, 0
  br i1 %cmp.32, label %for.body.lr.ph, label %for.cond.cleanup

for.body.lr.ph:                                   ; preds = %entry
  %conv11 = zext i8 %arg2 to i32
  %conv13 = zext i8 %arg1 to i32
  br label %for.body

for.cond.cleanup:                                 ; preds = %for.body, %entry
  ret void

for.body:                                         ; preds = %for.body, %for.body.lr.ph
  %indvars.iv = phi i64 [ 0, %for.body.lr.ph ], [ %indvars.iv.next, %for.body ]
  %arrayidx = getelementptr inbounds i16, i16* %p, i64 %indvars.iv
  %0 = load i16, i16* %arrayidx
  %conv = sext i16 %0 to i32
  %add = shl i32 %conv, 4
  %conv2 = add nsw i32 %add, 32
  %or = and i32 %conv, 204
  %conv8 = or i32 %or, 51
  %mul = mul nuw nsw i32 %conv8, 60
  %and = and i32 %conv2, %conv13
  %mul.masked = and i32 %mul, 252
  %conv17 = xor i32 %mul.masked, %conv11
  %mul18 = mul nuw nsw i32 %conv17, %and
  %conv19 = trunc i32 %mul18 to i8
  %arrayidx21 = getelementptr inbounds i8, i8* %q, i64 %indvars.iv
  store i8 %conv19, i8* %arrayidx21
  %indvars.iv.next = add nuw nsw i64 %indvars.iv, 1
  %lftr.wideiv = trunc i64 %indvars.iv.next to i32
  %exitcond = icmp eq i32 %lftr.wideiv, %len
  br i1 %exitcond, label %for.cond.cleanup, label %for.body
}

<<<<<<< HEAD
=======
; CHECK-LABEL: @add_phifail(
; CHECK: load <16 x i8>, <16 x i8>*
; CHECK: add nuw nsw <16 x i32>
; CHECK: store <16 x i8>
; Function Attrs: nounwind
define void @add_phifail(i8* noalias nocapture readonly %p, i8* noalias nocapture %q, i32 %len) #0 {
entry:
  %cmp8 = icmp sgt i32 %len, 0
  br i1 %cmp8, label %for.body, label %for.cond.cleanup

for.cond.cleanup:                                 ; preds = %for.body, %entry
  ret void

for.body:                                         ; preds = %entry, %for.body
  %indvars.iv = phi i64 [ %indvars.iv.next, %for.body ], [ 0, %entry ]
  %a_phi = phi i32 [ %conv, %for.body ], [ 0, %entry ]
  %arrayidx = getelementptr inbounds i8, i8* %p, i64 %indvars.iv
  %0 = load i8, i8* %arrayidx
  %conv = zext i8 %0 to i32
  %add = add nuw nsw i32 %conv, 2
  %conv1 = trunc i32 %add to i8
  %arrayidx3 = getelementptr inbounds i8, i8* %q, i64 %indvars.iv
  store i8 %conv1, i8* %arrayidx3
  %indvars.iv.next = add nuw nsw i64 %indvars.iv, 1
  %lftr.wideiv = trunc i64 %indvars.iv.next to i32
  %exitcond = icmp eq i32 %lftr.wideiv, %len
  br i1 %exitcond, label %for.cond.cleanup, label %for.body
}

; CHECK-LABEL: @add_phifail2(
; CHECK: load <16 x i8>, <16 x i8>*
; CHECK: add nuw nsw <16 x i32>
; CHECK: store <16 x i8>
; Function Attrs: nounwind
define i8 @add_phifail2(i8* noalias nocapture readonly %p, i8* noalias nocapture %q, i32 %len) #0 {
entry:
  br label %for.body

for.cond.cleanup:                                 ; preds = %for.body, %entry
  %ret = trunc i32 %a_phi to i8
  ret i8 %ret

for.body:                                         ; preds = %entry, %for.body
  %indvars.iv = phi i64 [ %indvars.iv.next, %for.body ], [ 0, %entry ]
  %a_phi = phi i32 [ %conv, %for.body ], [ 0, %entry ]
  %arrayidx = getelementptr inbounds i8, i8* %p, i64 %indvars.iv
  %0 = load i8, i8* %arrayidx
  %conv = zext i8 %0 to i32
  %add = add nuw nsw i32 %conv, 2
  %conv1 = trunc i32 %add to i8
  %arrayidx3 = getelementptr inbounds i8, i8* %q, i64 %indvars.iv
  store i8 %conv1, i8* %arrayidx3
  %indvars.iv.next = add nuw nsw i64 %indvars.iv, 1
  %lftr.wideiv = trunc i64 %indvars.iv.next to i32
  %exitcond = icmp eq i32 %lftr.wideiv, %len
  br i1 %exitcond, label %for.cond.cleanup, label %for.body
}
>>>>>>> 7177ff55

attributes #0 = { nounwind }
<|MERGE_RESOLUTION|>--- conflicted
+++ resolved
@@ -205,8 +205,6 @@
   br i1 %exitcond, label %for.cond.cleanup, label %for.body
 }
 
-<<<<<<< HEAD
-=======
 ; CHECK-LABEL: @add_phifail(
 ; CHECK: load <16 x i8>, <16 x i8>*
 ; CHECK: add nuw nsw <16 x i32>
@@ -264,6 +262,5 @@
   %exitcond = icmp eq i32 %lftr.wideiv, %len
   br i1 %exitcond, label %for.cond.cleanup, label %for.body
 }
->>>>>>> 7177ff55
 
 attributes #0 = { nounwind }
