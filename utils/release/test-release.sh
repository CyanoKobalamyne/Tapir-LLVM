--- conflicted
+++ resolved
@@ -159,21 +159,11 @@
     shift
 done
 
-<<<<<<< HEAD
-if [ "$use_autoconf" = "no" ]; then
-  if [ "$do_test_suite" = "yes" ]; then
-    # See llvm.org/PR26146.
-    echo Skipping test-suite build when using CMake.
-    echo It will still be exported.
-    do_test_suite="export-only"
-  fi
-=======
 if [ "$do_test_suite" = "yes" ]; then
   # See llvm.org/PR26146.
   echo Skipping test-suite build when using CMake.
   echo It will still be exported.
   do_test_suite="export-only"
->>>>>>> 7177ff55
 fi
 
 # Check required arguments.
@@ -295,12 +285,9 @@
         cfe)
             projsrc=llvm.src/tools/clang
             ;;
-<<<<<<< HEAD
-=======
         lldb)
             projsrc=llvm.src/tools/$proj
             ;;
->>>>>>> 7177ff55
         clang-tools-extra)
             projsrc=llvm.src/tools/clang/tools/extra
             ;;
